<<<<<<< HEAD
// swift-tools-version:5.9
=======
// swift-tools-version: 5.9
>>>>>>> 9771717a
import PackageDescription

let package = Package(
    name: "Composed",
    platforms: [
<<<<<<< HEAD
        .iOS(.v13),
=======
        .iOS(.v14),
>>>>>>> 9771717a
    ],
    products: [
        .library(
            name: "Composed",
            targets: ["Composed"]
        ),
        .library(
            name: "ComposedLayouts",
            targets: ["ComposedLayouts"]
        ),
        .library(
            name: "ComposedUI",
            targets: ["ComposedUI"]
        ),
    ],
    dependencies: [
        .package(url: "https://github.com/Quick/Quick.git", from: "7.2.1"),
        .package(url: "https://github.com/Quick/Nimble.git", from: "13.2.0"),
    ],
    targets: [
        .target(
            name: "Composed",
            swiftSettings: [
                .enableExperimentalFeature("StrictConcurrency"),
            ]
        ),
        .testTarget(
            name: "ComposedTests",
            dependencies: ["Quick", "Nimble", "Composed"]),

        .target(
            name: "ComposedUI",
            dependencies: ["Composed"],
            swiftSettings: [
                .enableExperimentalFeature("StrictConcurrency"),
            ]
        ),
        .testTarget(
            name: "ComposedUITests",
            dependencies: ["Quick", "Nimble", "ComposedLayouts", "ComposedUI"]),

        .target(
            name: "ComposedLayouts",
            dependencies: ["Composed", "ComposedUI"],
            swiftSettings: [
                .enableExperimentalFeature("StrictConcurrency"),
            ]
        ),
    ]
)<|MERGE_RESOLUTION|>--- conflicted
+++ resolved
@@ -1,18 +1,10 @@
-<<<<<<< HEAD
-// swift-tools-version:5.9
-=======
 // swift-tools-version: 5.9
->>>>>>> 9771717a
 import PackageDescription
 
 let package = Package(
     name: "Composed",
     platforms: [
-<<<<<<< HEAD
-        .iOS(.v13),
-=======
         .iOS(.v14),
->>>>>>> 9771717a
     ],
     products: [
         .library(
