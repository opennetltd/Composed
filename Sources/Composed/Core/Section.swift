import Foundation
import CoreGraphics

/// Represents a single section of data.
public protocol Section: class {

    /// The number of elements in this section
    var numberOfElements: Int { get }

    /// The delegate that will respond to updates
    var updateDelegate: SectionUpdateDelegate? { get set }

}

public extension Section {

    /// Returns true if the section contains no elements, false otherwise
    var isEmpty: Bool { return numberOfElements == 0 }

}

/// A delegate that will respond to update events from a `Section`
public protocol SectionUpdateDelegate: class {

    /// Notifies the delegate before a section will process updates
    /// - Parameter section: The section that will be updated
    func willBeginUpdating(_ section: Section)

    /// Notifies the delegate after a section has processed updates
    /// - Parameter section: The section that was updated
    func didEndUpdating(_ section: Section)

    /// Notifies the delegate that all sections should be invalidated, ignoring individual updates
    /// - Parameter section: The section that requested the invalidation
    func invalidateAll(_ section: Section)

    /// Notifies the delegate that an element was inserted
    /// - Parameters:
    ///   - section: The section where the insert occurred
    ///   - index: The index of the element that was inserted
    func section(_ section: Section, didInsertElementAt index: Int)

    /// Notifies the delegate that an element was removed
    /// - Parameters:
    ///   - section: The section where the remove occurred
    ///   - index: The index of the element that was removed
    func section(_ section: Section, didRemoveElementAt index: Int)

    /// Notifies the delegate that an element was updated
    /// - Parameters:
    ///   - section: The section where the update occurred
    ///   - index: The index of the element that was updated
    func section(_ section: Section, didUpdateElementAt index: Int)

    /// Notifies the delegate that an element was moved
    /// - Parameters:
    ///   - section: The section where the move occurred
    ///   - index: The source index of the element that was moved
    ///   - newIndex: The target index of the element that was moved
    func section(_ section: Section, didMoveElementAt index: Int, to newIndex: Int)

    /// Returns the currently selected indexes in the specified section
    /// - Parameter section: The section to query
    func selectedIndexes(in section: Section) -> [Int]

    /// Notifies the delegate that the specified index in the given section should be selected
    /// - Parameters:
    ///   - section: The section where the selection should be performed
    ///   - index: The index of the element that should be selected
    func section(_ section: Section, select index: Int)

    /// Notifies the delegate that the specified index in the given section should be deselected
    /// - Parameters:
    ///   - section: The section where the deselection should be performed
    ///   - index: The index of the element that should be deselected
    func section(_ section: Section, deselect index: Int)

    /// Notifies the delegate that the source index should be moved to the destination index
    /// - Parameters:
    ///   - section: The section where the move should be performed
    ///   - sourceIndex: The initial index where the element will be moved from
    ///   - destinationIndex: The final index where the element will be moved to
    func section(_ section: Section, move sourceIndex: Int, to destinationIndex: Int)

    /// Notifies the delegate that the section invalidated its header.
    /// - Parameters:
<<<<<<< HEAD
    ///   - section: The section where the move should be performed
    func sectionDidInvalidateHeader(_ section: Section)

=======
    ///   - section: The section that invalidated its header.
    func sectionDidInvalidateHeader(_ section: Section)

    /// Notifies the delegate that the section invalidated its footer.
    /// - Parameters:
    ///   - section: The section that invalidated its footer.
    func sectionDidInvalidateFooter(_ section: Section)
>>>>>>> 75df0f03
}<|MERGE_RESOLUTION|>--- conflicted
+++ resolved
@@ -84,11 +84,6 @@
 
     /// Notifies the delegate that the section invalidated its header.
     /// - Parameters:
-<<<<<<< HEAD
-    ///   - section: The section where the move should be performed
-    func sectionDidInvalidateHeader(_ section: Section)
-
-=======
     ///   - section: The section that invalidated its header.
     func sectionDidInvalidateHeader(_ section: Section)
 
@@ -96,5 +91,4 @@
     /// - Parameters:
     ///   - section: The section that invalidated its footer.
     func sectionDidInvalidateFooter(_ section: Section)
->>>>>>> 75df0f03
 }