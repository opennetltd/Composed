import UIKit

/// Provides element move handling for a `Section`
<<<<<<< HEAD
#warning("todo: Refactor MoveHandler into a protocol that augments drag and drop handlers")
=======
>>>>>>> 6c090921
public protocol MoveHandler: Section {

    func canMove(index: Int) -> Bool
    func targetIndex(sourceIndex: Int, proposedIndex: Int) -> Int

    /// When a move occurs, this method will be called to notify the section
    /// - Parameters:
    ///   - sourceIndex: The initial source index of the element
    ///   - destinationIndex: The final destination index of the element
    func didMove(sourceIndexes: IndexSet, to destinationIndex: Int)

}

public extension MoveHandler {
    func canMove(index: Int) -> Bool { return true }
    func targetIndex(sourceIndex: Int, proposedIndex: Int) -> Int {
        return proposedIndex
    }
}<|MERGE_RESOLUTION|>--- conflicted
+++ resolved
@@ -1,10 +1,6 @@
 import UIKit
 
 /// Provides element move handling for a `Section`
-<<<<<<< HEAD
-#warning("todo: Refactor MoveHandler into a protocol that augments drag and drop handlers")
-=======
->>>>>>> 6c090921
 public protocol MoveHandler: Section {
 
     func canMove(index: Int) -> Bool
