import UIKit
import Composed

/// Conform to this protocol to receive `CollectionCoordinator` events
public protocol CollectionCoordinatorDelegate: class {

    /// Return a background view to be shown in the `UICollectionView` when its content is empty. Defaults to nil
    /// - Parameters:
    ///   - coordinator: The coordinator that manages this collection view
    ///   - collectionView: The collection view that will show this background view
    func coordinator(_ coordinator: CollectionCoordinator, backgroundViewInCollectionView collectionView: UICollectionView) -> UIView?

    /// Called whenever the coordinator's content updates
    /// - Parameter coordinator: The coordinator that manages the updates
    func coordinatorDidUpdate(_ coordinator: CollectionCoordinator)
}

public extension CollectionCoordinatorDelegate {
    func coordinator(_ coordinator: CollectionCoordinator, backgroundViewInCollectionView collectionView: UICollectionView) -> UIView? { return nil }
    func coordinatorDidUpdate(_ coordinator: CollectionCoordinator) { }
}

/// The coordinator that provides the 'glue' between a section provider and a `UICollectionView`
open class CollectionCoordinator: NSObject {
    private struct NIBRegistration: Hashable {
        let nibName: String
        let bundle: Bundle
        let reuseIdentifier: String
    }

    /// Get/set the delegate for this coordinator
    public weak var delegate: CollectionCoordinatorDelegate? {
        didSet { collectionView.backgroundView = delegate?.coordinator(self, backgroundViewInCollectionView: collectionView) }
    }

    /// Returns the root section provider associated with this coordinator
    public var sectionProvider: SectionProvider {
        return mapper.provider
    }

    private var mapper: SectionProviderMapping

    private var defersUpdate: Bool = false
    private var sectionRemoves: [() -> Void] = []
    private var sectionInserts: [() -> Void] = []
    private var sectionUpdates: [() -> Void] = []

    private var removes: [() -> Void] = []
    private var inserts: [() -> Void] = []
    private var changes: [() -> Void] = []
    private var moves: [() -> Void] = []

    private let collectionView: UICollectionView

    private weak var originalDelegate: UICollectionViewDelegate?
    private var delegateObserver: NSKeyValueObservation?

    private weak var originalDataSource: UICollectionViewDataSource?
    private var dataSourceObserver: NSKeyValueObservation?

    private weak var originalDragDelegate: UICollectionViewDragDelegate?
    private var dragDelegateObserver: NSKeyValueObservation?

    private weak var originalDropDelegate: UICollectionViewDropDelegate?
    private var dropDelegateObserver: NSKeyValueObservation?

    private var cachedElementsProviders: [UICollectionViewSectionElementsProvider] = []
    private var cellSectionMap = [UICollectionViewCell: (CollectionCellElement, Section)]()
    private var nibRegistrations = Set<NIBRegistration>()

    /// Make a new coordinator with the specified collectionView and sectionProvider
    /// - Parameters:
    ///   - collectionView: The collectionView to associate with this coordinator
    ///   - sectionProvider: The sectionProvider to associate with this coordinator
    public init(collectionView: UICollectionView, sectionProvider: SectionProvider) {
        self.collectionView = collectionView
        mapper = SectionProviderMapping(provider: sectionProvider)

        super.init()
        prepareSections()

        delegateObserver = collectionView.observe(\.delegate, options: [.initial, .new]) { [weak self] collectionView, _ in
            guard collectionView.delegate !== self else { return }
            self?.originalDelegate = collectionView.delegate
            collectionView.delegate = self
        }

        dataSourceObserver = collectionView.observe(\.dataSource, options: [.initial, .new]) { [weak self] collectionView, _ in
            guard collectionView.dataSource !== self else { return }
            self?.originalDataSource = collectionView.dataSource
            collectionView.dataSource = self
        }

        dragDelegateObserver = collectionView.observe(\.dragDelegate, options: [.initial, .new]) { [weak self] collectionView, _ in
            guard collectionView.dragDelegate !== self else { return }
            self?.originalDragDelegate = collectionView.dragDelegate
            collectionView.dragDelegate = self
        }

        dropDelegateObserver = collectionView.observe(\.dropDelegate, options: [.initial, .new]) { [weak self] collectionView, _ in
            guard collectionView.dropDelegate !== self else { return }
            self?.originalDropDelegate = collectionView.dropDelegate
            collectionView.dropDelegate = self
        }

        collectionView.register(PlaceholderSupplementaryView.self,
                                forSupplementaryViewOfKind: PlaceholderSupplementaryView.kind,
                                withReuseIdentifier: PlaceholderSupplementaryView.reuseIdentifier)
    }

    /// Replaces the current sectionProvider with the specified provider
    /// - Parameter sectionProvider: The new sectionProvider
    open func replace(sectionProvider: SectionProvider) {
        mapper = SectionProviderMapping(provider: sectionProvider)
        prepareSections()
        collectionView.reloadData()
    }

    /// Enables / disables editing on this coordinator
    /// - Parameters:
    ///   - editing: True if editing should be enabled, false otherwise
    ///   - animated: If true, the change should be animated
    public func setEditing(_ editing: Bool, animated: Bool) {
        collectionView.indexPathsForSelectedItems?.forEach { collectionView.deselectItem(at: $0, animated: animated) }

        for (index, section) in sectionProvider.sections.enumerated() {
            guard let handler = section as? EditingHandler else { continue }
            handler.didSetEditing(editing)

            for item in 0..<section.numberOfElements {
                let indexPath = IndexPath(item: item, section: index)

                if let handler = handler as? CollectionEditingHandler, let cell = collectionView.cellForItem(at: indexPath) {
                    handler.didSetEditing(editing, at: item, cell: cell, animated: animated)
                } else {
                    handler.didSetEditing(editing, at: item)
                }
            }
        }
    }

    /// Invalidates the current layout with the specified context
    /// - Parameter context: The invalidation context to apply during the invalidate (optional)
    open func invalidateLayout(with context: UICollectionViewLayoutInvalidationContext? = nil) {
        guard collectionView.window != nil else { return }

        if let context = context {
            collectionView.collectionViewLayout.invalidateLayout(with: context)
        } else {
            collectionView.collectionViewLayout.invalidateLayout()
        }
    }

    open func invalidateVisibleCells() {
        for (indexPath, cell) in zip(collectionView.indexPathsForVisibleItems, collectionView.visibleCells) {
            let elements = elementsProvider(for: indexPath.section)
            elements.cell(for: indexPath.item).configure(cell, indexPath.item, mapper.provider.sections[indexPath.section])
        }
    }

    // Prepares and caches the section to improve performance
    private func prepareSections() {
        cachedElementsProviders.removeAll()
        mapper.delegate = self

        for index in 0..<mapper.numberOfSections {
            guard let section = mapper.provider.sections[index] as? UICollectionViewSection else {
                fatalError("No provider available for section: \(index), or it does not conform to CollectionSectionProvider")
            }

            let elementsProvider = section.collectionViewElementsProvider(with: collectionView.traitCollection)
            let cells = (0..<section.numberOfElements).reduce(into: [CollectionCellElement](), { cells, index in
                let cell = elementsProvider.cell(for: index)

                guard !cells.contains(where: { $0.reuseIdentifier == cell.reuseIdentifier }) else { return }

                cells.append(cell)
            })

            for cell in cells {
                switch cell.dequeueMethod.method {
                case let .fromNib(type):
                    // `UINib(nibName:bundle:)` is an expensive call because it reads the NIB from the
                    // disk, which can have a large impact on performance when this is called multiple times.
                    //
<<<<<<< HEAD
                    // Each registration is cached to ensure that the same nib is not registered multiple times.
=======
                    // Each registration is cached to ensure that the same nib is not read from disk multiple times.
>>>>>>> 75df0f03

                    let nibName = String(describing: type)
                    let nibBundle = Bundle(for: type)
                    let nibRegistration = NIBRegistration(nibName: nibName, bundle: nibBundle, reuseIdentifier: cell.reuseIdentifier)

                    guard !nibRegistrations.contains(nibRegistration) else { break }

                    let nib = UINib(nibName: nibName, bundle: nibBundle)
                    collectionView.register(nib, forCellWithReuseIdentifier: cell.reuseIdentifier)
                    nibRegistrations.insert(nibRegistration)
                case let .fromClass(type):
                    collectionView.register(type, forCellWithReuseIdentifier: cell.reuseIdentifier)
                case .fromStoryboard:
                    break
                }
            }

            [elementsProvider.header, elementsProvider.footer].compactMap { $0 }.forEach {
                switch $0.dequeueMethod.method {
                case let .fromNib(type):
                    let nib = UINib(nibName: String(describing: type), bundle: Bundle(for: type))
                    collectionView.register(nib, forSupplementaryViewOfKind: $0.kind.rawValue, withReuseIdentifier: $0.reuseIdentifier)
                case let .fromClass(type):
                    collectionView.register(type, forSupplementaryViewOfKind: $0.kind.rawValue, withReuseIdentifier: $0.reuseIdentifier)
                case .fromStoryboard:
                    break
                }
            }

            cachedElementsProviders.append(elementsProvider)
        }

        collectionView.allowsMultipleSelection = true
        if let delegate = delegate {
            collectionView.backgroundView = delegate.coordinator(self, backgroundViewInCollectionView: collectionView)
        }
        collectionView.dragInteractionEnabled = sectionProvider.sections.contains { $0 is MoveHandler || $0 is CollectionDragHandler || $0 is CollectionDropHandler }
        delegate?.coordinatorDidUpdate(self)
    }

}

// MARK: - SectionProviderMappingDelegate

extension CollectionCoordinator: SectionProviderMappingDelegate {

    private func reset() {
        removes.removeAll()
        inserts.removeAll()
        changes.removeAll()
        moves.removeAll()
        sectionInserts.removeAll()
        sectionRemoves.removeAll()
    }

    public func mappingDidInvalidate(_ mapping: SectionProviderMapping) {
        assert(Thread.isMainThread)
        reset()
        prepareSections()
        collectionView.reloadData()
    }

    public func mappingWillBeginUpdating(_ mapping: SectionProviderMapping) {
        reset()
        defersUpdate = true

        // This is called here to ensure that the collection view's internal state is in-sync with the state of the
        // data in hierarchy of sections. If this is not done it can cause various crashes when `performBatchUpdates` is called
        // due to the collection view requesting data for sections that no longer exist, or crashes because the collection view is
        // told to delete/insert from/into sections that it does not yet think exist.
        //
        // For more information on this see https://github.com/composed-swift/ComposedUI/pull/14
        collectionView.layoutIfNeeded()
    }

    public func mappingDidEndUpdating(_ mapping: SectionProviderMapping) {
        assert(Thread.isMainThread)
        collectionView.performBatchUpdates({
            if defersUpdate {
                prepareSections()
            }

            removes.forEach { $0() }
            inserts.forEach { $0() }
            changes.forEach { $0() }
            moves.forEach { $0() }
            sectionRemoves.forEach { $0() }
            sectionInserts.forEach { $0() }
            sectionUpdates.forEach { $0() }
            reset()
            defersUpdate = false
        })
    }

    public func mapping(_ mapping: SectionProviderMapping, didUpdateSections sections: IndexSet) {
        assert(Thread.isMainThread)
        sectionUpdates.append { [weak self] in
            guard let self = self else { return }
            if !self.defersUpdate { self.prepareSections() }
            self.collectionView.reloadSections(sections)
        }
        if defersUpdate { return }
        mappingDidEndUpdating(mapping)
    }

    public func mapping(_ mapping: SectionProviderMapping, didInsertSections sections: IndexSet) {
        assert(Thread.isMainThread)
        sectionInserts.append { [weak self] in
            guard let self = self else { return }
            if !self.defersUpdate { self.prepareSections() }
            self.collectionView.insertSections(sections)
        }
        if defersUpdate { return }
        mappingDidEndUpdating(mapping)
    }

    public func mapping(_ mapping: SectionProviderMapping, didRemoveSections sections: IndexSet) {
        assert(Thread.isMainThread)
        sectionRemoves.append { [weak self] in
            guard let self = self else { return }
            if !self.defersUpdate { self.prepareSections() }
            self.collectionView.deleteSections(sections)
        }
        if defersUpdate { return }
        mappingDidEndUpdating(mapping)
    }

    public func mapping(_ mapping: SectionProviderMapping, didInsertElementsAt indexPaths: [IndexPath]) {
        assert(Thread.isMainThread)
        inserts.append { [weak self] in
            guard let self = self else { return }
            self.collectionView.insertItems(at: indexPaths)
        }
        if defersUpdate { return }
        mappingDidEndUpdating(mapping)
    }

    public func mapping(_ mapping: SectionProviderMapping, didRemoveElementsAt indexPaths: [IndexPath]) {
        assert(Thread.isMainThread)
        removes.append { [weak self] in
            guard let self = self else { return }
            self.collectionView.deleteItems(at: indexPaths)
        }
        if defersUpdate { return }
        mappingDidEndUpdating(mapping)
    }

    public func mapping(_ mapping: SectionProviderMapping, didUpdateElementsAt indexPaths: [IndexPath]) {
        assert(Thread.isMainThread)
        changes.append { [weak self] in
            guard let self = self else { return }

            var indexPathsToReload: [IndexPath] = []
            for indexPath in indexPaths {
                guard let section = self.sectionProvider.sections[indexPath.section] as? CollectionUpdateHandler,
                    !section.prefersReload(forElementAt: indexPath.item),
                    let cell = self.collectionView.cellForItem(at: indexPath) else {
                        indexPathsToReload.append(indexPath)
                        continue
                }

                self.cachedElementsProviders[indexPath.section].cell(for: indexPath.item).configure(cell, indexPath.item, self.mapper.provider.sections[indexPath.section])
            }

            guard !indexPathsToReload.isEmpty else { return }

            CATransaction.begin()
            CATransaction.setDisableActions(true)
            self.collectionView.reloadItems(at: indexPathsToReload)
            CATransaction.setDisableActions(false)
            CATransaction.commit()
        }
        if defersUpdate { return }
        mappingDidEndUpdating(mapping)
    }

    public func mapping(_ mapping: SectionProviderMapping, didMoveElementsAt moves: [(IndexPath, IndexPath)]) {
        assert(Thread.isMainThread)
        self.moves.append { [weak self] in
            guard let self = self else { return }
            moves.forEach { self.collectionView.moveItem(at: $0.0, to: $0.1) }
        }
        if defersUpdate { return }
        mappingDidEndUpdating(mapping)
    }

    public func mapping(_ mapping: SectionProviderMapping, selectedIndexesIn section: Int) -> [Int] {
        assert(Thread.isMainThread)
        let indexPaths = collectionView.indexPathsForSelectedItems ?? []
        return indexPaths.filter { $0.section == section }.map { $0.item }
    }

    public func mapping(_ mapping: SectionProviderMapping, select indexPath: IndexPath) {
        assert(Thread.isMainThread)
        collectionView.selectItem(at: indexPath, animated: true, scrollPosition: [])
    }

    public func mapping(_ mapping: SectionProviderMapping, deselect indexPath: IndexPath) {
        assert(Thread.isMainThread)
        collectionView.deselectItem(at: indexPath, animated: true)
    }

    public func mapping(_ mapping: SectionProviderMapping, move sourceIndexPath: IndexPath, to destinationIndexPath: IndexPath) {
        collectionView.moveItem(at: sourceIndexPath, to: destinationIndexPath)
    }

    public func mappingDidInvalidateHeader(at sectionIndex: Int) {
        let elementsProvider = self.elementsProvider(for: sectionIndex)

        if let header = elementsProvider.header {
            switch header.dequeueMethod.method {
            case let .fromNib(type):
                let nib = UINib(nibName: String(describing: type), bundle: Bundle(for: type))
                collectionView.register(nib, forSupplementaryViewOfKind: header.kind.rawValue, withReuseIdentifier: header.reuseIdentifier)
            case let .fromClass(type):
                collectionView.register(type, forSupplementaryViewOfKind: header.kind.rawValue, withReuseIdentifier: header.reuseIdentifier)
            case .fromStoryboard:
                break
            }
        }

        let context = UICollectionViewFlowLayoutInvalidationContext()
        context.invalidateSupplementaryElements(ofKind: UICollectionView.elementKindSectionHeader, at: [IndexPath(item: 0, section: sectionIndex)])
        invalidateLayout(with: context)

        guard let headerView = collectionView.supplementaryView(forElementKind: UICollectionView.elementKindSectionHeader, at: IndexPath(item: 0, section: sectionIndex)) else { return }

        let section = mapper.provider.sections[sectionIndex]

        if let header = elementsProvider.header, header.kind.rawValue == UICollectionView.elementKindSectionHeader {
            header.configure(headerView, sectionIndex, section)
        }
    }

<<<<<<< HEAD
=======
    public func mappingDidInvalidateFooter(at sectionIndex: Int) {
        let elementsProvider = self.elementsProvider(for: sectionIndex)

        if let footer = elementsProvider.footer {
            switch footer.dequeueMethod.method {
            case let .fromNib(type):
                let nib = UINib(nibName: String(describing: type), bundle: Bundle(for: type))
                collectionView.register(nib, forSupplementaryViewOfKind: footer.kind.rawValue, withReuseIdentifier: footer.reuseIdentifier)
            case let .fromClass(type):
                collectionView.register(type, forSupplementaryViewOfKind: footer.kind.rawValue, withReuseIdentifier: footer.reuseIdentifier)
            case .fromStoryboard:
                break
            }
        }

        let context = UICollectionViewFlowLayoutInvalidationContext()
        context.invalidateSupplementaryElements(ofKind: UICollectionView.elementKindSectionFooter, at: [IndexPath(item: 0, section: sectionIndex)])
        invalidateLayout(with: context)

        guard let footerView = collectionView.supplementaryView(forElementKind: UICollectionView.elementKindSectionFooter, at: IndexPath(item: 0, section: sectionIndex)) else { return }

        let section = mapper.provider.sections[sectionIndex]

        if let footer = elementsProvider.footer, footer.kind.rawValue == UICollectionView.elementKindSectionFooter {
            footer.configure(footerView, sectionIndex, section)
        }
    }

>>>>>>> 75df0f03
}

// MARK: - UICollectionViewDataSource

extension CollectionCoordinator: UICollectionViewDataSource {

    public func numberOfSections(in collectionView: UICollectionView) -> Int {
        return mapper.numberOfSections
    }

    public func collectionView(_ collectionView: UICollectionView, numberOfItemsInSection section: Int) -> Int {
        return elementsProvider(for: section).numberOfElements
    }

    public func collectionView(_ collectionView: UICollectionView, willDisplay cell: UICollectionViewCell, forItemAt indexPath: IndexPath) {
        assert(Thread.isMainThread)
        defer {
            originalDelegate?.collectionView?(collectionView, willDisplay: cell, forItemAt: indexPath)
        }

        let elements = elementsProvider(for: indexPath.section)
        let section = mapper.provider.sections[indexPath.section]
        elements.cell(for: indexPath.item).willAppear?(cell, indexPath.item, section)
    }

    public func collectionView(_ collectionView: UICollectionView, didEndDisplaying cell: UICollectionViewCell, forItemAt indexPath: IndexPath) {
        assert(Thread.isMainThread)
        defer {
            originalDelegate?.collectionView?(collectionView, didEndDisplaying: cell, forItemAt: indexPath)
        }
        if let (cellElement, section) = cellSectionMap[cell] {
            cellElement.didDisappear?(cell, indexPath.item, section)
	        cellSectionMap.removeValue(forKey: cell)
        }
    }

    public func collectionView(_ collectionView: UICollectionView, cellForItemAt indexPath: IndexPath) -> UICollectionViewCell {
        assert(Thread.isMainThread)
        let elements = elementsProvider(for: indexPath.section)
        let cellElement = elements.cell(for: indexPath.item)
        let cell = collectionView.dequeueReusableCell(withReuseIdentifier: cellElement.reuseIdentifier, for: indexPath)

        if let handler = sectionProvider.sections[indexPath.section] as? EditingHandler {
            if let handler = sectionProvider.sections[indexPath.section] as? CollectionEditingHandler {
                handler.didSetEditing(collectionView.isEditing, at: indexPath.item, cell: cell, animated: false)
            } else {
                handler.didSetEditing(collectionView.isEditing, at: indexPath.item)
            }
        }

        let section = mapper.provider.sections[indexPath.section]
        cellSectionMap[cell] = (cellElement, section)
        cellElement.configure(cell, indexPath.item, section)
        return cell
    }

    public func collectionView(_ collectionView: UICollectionView, willDisplaySupplementaryView view: UICollectionReusableView, forElementKind elementKind: String, at indexPath: IndexPath) {
        assert(Thread.isMainThread)
        defer {
            originalDelegate?.collectionView?(collectionView, willDisplaySupplementaryView: view, forElementKind: elementKind, at: indexPath)
        }

        guard indexPath.section < sectionProvider.numberOfSections else { return }

        let elements = elementsProvider(for: indexPath.section)
        let section = mapper.provider.sections[indexPath.section]

        if let header = elements.header, header.kind.rawValue == elementKind {
            header.willAppear?(view, indexPath.section, section)
            header.configure(view, indexPath.section, section)
        } else if let footer = elements.footer, footer.kind.rawValue == elementKind {
            footer.willAppear?(view, indexPath.section, section)
            footer.configure(view, indexPath.section, section)
        } else {
            // the original delegate can handle this
        }
    }

    public func collectionView(_ collectionView: UICollectionView, viewForSupplementaryElementOfKind kind: String, at indexPath: IndexPath) -> UICollectionReusableView {
        assert(Thread.isMainThread)
        let elements = elementsProvider(for: indexPath.section)
        let section = mapper.provider.sections[indexPath.section]

        if let header = elements.header, header.kind.rawValue == kind {
            let view = collectionView.dequeueReusableSupplementaryView(ofKind: kind, withReuseIdentifier: header.reuseIdentifier, for: indexPath)
            header.configure(view, indexPath.section, section)
            return view
        } else if let footer = elements.footer, footer.kind.rawValue == kind {
            let view = collectionView.dequeueReusableSupplementaryView(ofKind: kind, withReuseIdentifier: footer.reuseIdentifier, for: indexPath)
            footer.configure(view, indexPath.section, section)
            return view
        } else {
            guard let view = originalDataSource?.collectionView?(collectionView, viewForSupplementaryElementOfKind: kind, at: indexPath) else {
                // when in production its better to return 'something' to prevent crashing
                assertionFailure("Unsupported supplementary kind: \(kind) at indexPath: \(indexPath). Did you forget to register your header or footer?")
                return collectionView.dequeue(supplementary: PlaceholderSupplementaryView.self, ofKind: PlaceholderSupplementaryView.kind, for: indexPath)
            }

            return view
        }
    }

    public func collectionView(_ collectionView: UICollectionView, didEndDisplayingSupplementaryView view: UICollectionReusableView, forElementOfKind elementKind: String, at indexPath: IndexPath) {
        assert(Thread.isMainThread)
        defer {
            originalDelegate?.collectionView?(collectionView, didEndDisplayingSupplementaryView: view, forElementOfKind: elementKind, at: indexPath)
        }

        guard indexPath.section < sectionProvider.numberOfSections else { return }
        let elements = elementsProvider(for: indexPath.section)
        let section = mapper.provider.sections[indexPath.section]

        if let header = elements.header, header.kind.rawValue == elementKind {
            elements.header?.didDisappear?(view, indexPath.section, section)
        } else if let footer = elements.footer, footer.kind.rawValue == elementKind {
            elements.footer?.didDisappear?(view, indexPath.section, section)
        } else {
            // the original delegate can handle this
        }
    }

    private func elementsProvider(for section: Int) -> UICollectionViewSectionElementsProvider {
        guard cachedElementsProviders.indices.contains(section) else {
            fatalError("No UI configuration available for section \(section)")
        }
        return cachedElementsProviders[section]
    }

}

@available(iOS 13.0, *)
extension CollectionCoordinator {

    // MARK: - Context Menus

    public func collectionView(_ collectionView: UICollectionView, contextMenuConfigurationForItemAt indexPath: IndexPath, point: CGPoint) -> UIContextMenuConfiguration? {
        guard let provider = mapper.provider.sections[indexPath.section] as? CollectionContextMenuHandler,
            provider.allowsContextMenu(forElementAt: indexPath.item),
            let cell = collectionView.cellForItem(at: indexPath) else { return nil }
        let preview = provider.contextMenu(previewForElementAt: indexPath.item, cell: cell)
        return UIContextMenuConfiguration(identifier: indexPath.string, previewProvider: preview) { suggestedElements in
            return provider.contextMenu(forElementAt: indexPath.item, cell: cell, suggestedActions: suggestedElements)
        }
    }

    public func collectionView(_ collectionView: UICollectionView, previewForHighlightingContextMenuWithConfiguration configuration: UIContextMenuConfiguration) -> UITargetedPreview? {
        guard let identifier = configuration.identifier as? String, let indexPath = IndexPath(string: identifier) else { return nil }
        guard let cell = collectionView.cellForItem(at: indexPath),
            let provider = mapper.provider.sections[indexPath.section] as? CollectionContextMenuHandler else { return nil }
        return provider.contextMenu(previewForHighlightingElementAt: indexPath.item, cell: cell)
    }

    public func collectionView(_ collectionView: UICollectionView, previewForDismissingContextMenuWithConfiguration configuration: UIContextMenuConfiguration) -> UITargetedPreview? {
        guard let identifier = configuration.identifier as? String, let indexPath = IndexPath(string: identifier) else { return nil }
        guard let cell = collectionView.cellForItem(at: indexPath),
            let provider = mapper.provider.sections[indexPath.section] as? CollectionContextMenuHandler else { return nil }
        return provider.contextMenu(previewForDismissingElementAt: indexPath.item, cell: cell)
    }

    public func collectionView(_ collectionView: UICollectionView, willPerformPreviewActionForMenuWith configuration: UIContextMenuConfiguration, animator: UIContextMenuInteractionCommitAnimating) {
        guard let identifier = configuration.identifier as? String, let indexPath = IndexPath(string: identifier) else { return }
        guard let cell = collectionView.cellForItem(at: indexPath),
            let provider = mapper.provider.sections[indexPath.section] as? CollectionContextMenuHandler else { return }
        provider.contextMenu(willPerformPreviewActionForElementAt: indexPath.item, cell: cell, animator: animator)
    }

}

extension CollectionCoordinator: UICollectionViewDelegate {

    // MARK: - Selection

    open func collectionView(_ collectionView: UICollectionView, shouldHighlightItemAt indexPath: IndexPath) -> Bool {
        guard let handler = mapper.provider.sections[indexPath.section] as? SelectionHandler else {
            return originalDelegate?.collectionView?(collectionView, shouldHighlightItemAt: indexPath) ?? true
        }

        return handler.shouldHighlight(at: indexPath.item)
    }

    open func collectionView(_ collectionView: UICollectionView, shouldSelectItemAt indexPath: IndexPath) -> Bool {
        guard let handler = mapper.provider.sections[indexPath.section] as? SelectionHandler else {
            return originalDelegate?.collectionView?(collectionView, shouldSelectItemAt: indexPath) ?? false
        }

        return handler.shouldSelect(at: indexPath.item)
    }

    open func collectionView(_ collectionView: UICollectionView, didSelectItemAt indexPath: IndexPath) {
        defer {
            originalDelegate?.collectionView?(collectionView, didSelectItemAt: indexPath)
        }

        guard let handler = mapper.provider.sections[indexPath.section] as? SelectionHandler else { return }
        if let handler = handler as? CollectionSelectionHandler, let cell = collectionView.cellForItem(at: indexPath) {
            handler.didSelect(at: indexPath.item, cell: cell)
        } else {
            handler.didSelect(at: indexPath.item)
        }

        guard collectionView.allowsMultipleSelection, !handler.allowsMultipleSelection else { return }

        let indexPaths = mapping(mapper, selectedIndexesIn: indexPath.section)
            .map { IndexPath(item: $0, section: indexPath.section ) }
            .filter { $0 != indexPath }
        indexPaths.forEach { collectionView.deselectItem(at: $0, animated: true) }
    }

    open func scrollViewDidScroll(_ scrollView: UIScrollView) {
        originalDelegate?.scrollViewDidScroll?(scrollView)
    }

    open func collectionView(_ collectionView: UICollectionView, shouldDeselectItemAt indexPath: IndexPath) -> Bool {
        guard let handler = mapper.provider.sections[indexPath.section] as? SelectionHandler else {
            return originalDelegate?.collectionView?(collectionView, shouldDeselectItemAt: indexPath) ?? true
        }

        return handler.shouldDeselect(at: indexPath.item)
    }

    open func collectionView(_ collectionView: UICollectionView, didDeselectItemAt indexPath: IndexPath) {
        defer {
            originalDelegate?.collectionView?(collectionView, didDeselectItemAt: indexPath)
        }

        guard let handler = mapper.provider.sections[indexPath.section] as? SelectionHandler else { return }
        if let collectionHandler = handler as? CollectionSelectionHandler, let cell = collectionView.cellForItem(at: indexPath) {
            collectionHandler.didDeselect(at: indexPath.item, cell: cell)
        } else {
            handler.didDeselect(at: indexPath.item)
        }
    }

    // MARK: - Forwarding

    open override func responds(to aSelector: Selector!) -> Bool {
        if super.responds(to: aSelector) { return true }
        if originalDelegate?.responds(to: aSelector) ?? false { return true }
        return false
    }

    open override func forwardingTarget(for aSelector: Selector!) -> Any? {
        if super.responds(to: aSelector) { return self }
        return originalDelegate
    }

}

// MARK: - UICollectionViewDragDelegate

extension CollectionCoordinator: UICollectionViewDragDelegate {

    public func collectionView(_ collectionView: UICollectionView, dragSessionWillBegin session: UIDragSession) {
        sectionProvider.sections
            .compactMap { $0 as? CollectionDragHandler }
            .forEach { $0.dragSessionWillBegin(session) }

        originalDragDelegate?.collectionView?(collectionView, dragSessionWillBegin: session)
    }

    public func collectionView(_ collectionView: UICollectionView, dragSessionDidEnd session: UIDragSession) {
        sectionProvider.sections
            .compactMap { $0 as? CollectionDragHandler }
            .forEach { $0.dragSessionDidEnd(session) }

        originalDragDelegate?.collectionView?(collectionView, dragSessionDidEnd: session)
    }

    public func collectionView(_ collectionView: UICollectionView, dragSessionIsRestrictedToDraggingApplication session: UIDragSession) -> Bool {
        return originalDragDelegate?.collectionView?(collectionView, dragSessionIsRestrictedToDraggingApplication: session) ?? false
    }

    public func collectionView(_ collectionView: UICollectionView, itemsForBeginning session: UIDragSession, at indexPath: IndexPath) -> [UIDragItem] {
        guard let provider = sectionProvider.sections[indexPath.section] as? CollectionDragHandler else {
            return originalDragDelegate?.collectionView(collectionView, itemsForBeginning: session, at: indexPath) ?? []
        }

        session.localContext = indexPath.section
        return provider.dragSession(session, dragItemsForBeginning: indexPath.item)
    }

    public func collectionView(_ collectionView: UICollectionView, itemsForAddingTo session: UIDragSession, at indexPath: IndexPath, point: CGPoint) -> [UIDragItem] {
        guard let provider = sectionProvider.sections[indexPath.section] as? CollectionDragHandler else {
            return originalDragDelegate?.collectionView(collectionView, itemsForBeginning: session, at: indexPath) ?? []
        }

        return provider.dragSession(session, dragItemsForAdding: indexPath.item)
    }

    public func collectionView(_ collectionView: UICollectionView, dragSessionAllowsMoveOperation session: UIDragSession) -> Bool {
        let sections = sectionProvider.sections.compactMap { $0 as? MoveHandler }
        return originalDragDelegate?.collectionView?(collectionView, dragSessionAllowsMoveOperation: session) ?? !sections.isEmpty
    }

}

// MARK: - UICollectionViewDropDelegate

extension CollectionCoordinator: UICollectionViewDropDelegate {

    public func collectionView(_ collectionView: UICollectionView, canHandle session: UIDropSession) -> Bool {
        if collectionView.hasActiveDrag { return true }
        return originalDropDelegate?.collectionView?(collectionView, canHandle: session) ?? false
    }

    public func collectionView(_ collectionView: UICollectionView, dropSessionDidEnter session: UIDropSession) {
        if !collectionView.hasActiveDrag {
            sectionProvider.sections
                .compactMap { $0 as? CollectionDropHandler }
                .forEach { $0.dropSessionWillBegin(session) }
        }

        originalDropDelegate?.collectionView?(collectionView, dropSessionDidEnter: session)
    }

    public func collectionView(_ collectionView: UICollectionView, dropSessionDidExit session: UIDropSession) {
        originalDropDelegate?.collectionView?(collectionView, dropSessionDidExit: session)
    }

    public func collectionView(_ collectionView: UICollectionView, dropSessionDidEnd session: UIDropSession) {
        sectionProvider.sections
            .compactMap { $0 as? CollectionDropHandler }
            .forEach { $0.dropSessionDidEnd(session) }

        originalDropDelegate?.collectionView?(collectionView, dropSessionDidEnd: session)
    }

    public func collectionView(_ collectionView: UICollectionView, dragPreviewParametersForItemAt indexPath: IndexPath) -> UIDragPreviewParameters? {
        // this seems to happen sometimes when iOS gets interrupted
        guard !indexPath.isEmpty else { return nil }

        guard let section = sectionProvider.sections[indexPath.section] as? CollectionDragHandler,
            let cell = collectionView.cellForItem(at: indexPath) else {
                return originalDragDelegate?.collectionView?(collectionView, dragPreviewParametersForItemAt: indexPath)
        }

        return section.dragSession(previewParametersForElementAt: indexPath.item, cell: cell)
    }

    public func collectionView(_ collectionView: UICollectionView, dropPreviewParametersForItemAt indexPath: IndexPath) -> UIDragPreviewParameters? {
        guard let section = sectionProvider.sections[indexPath.section] as? CollectionDropHandler,
            let cell = collectionView.cellForItem(at: indexPath) else {
            return originalDropDelegate?
                .collectionView?(collectionView, dropPreviewParametersForItemAt: indexPath)
        }

        return section.dropSesion(previewParametersForElementAt: indexPath.item, cell: cell)
    }

    public func collectionView(_ collectionView: UICollectionView, dropSessionDidUpdate session: UIDropSession, withDestinationIndexPath destinationIndexPath: IndexPath?) -> UICollectionViewDropProposal {
        if let section = session.localDragSession?.localContext as? Int, section != destinationIndexPath?.section {
            return UICollectionViewDropProposal(operation: .forbidden)
        }

        if collectionView.hasActiveDrag || session.localDragSession != nil {
            return UICollectionViewDropProposal(operation: .move, intent: .insertAtDestinationIndexPath)
        }

        if destinationIndexPath == nil {
            return originalDropDelegate?.collectionView?(collectionView, dropSessionDidUpdate: session, withDestinationIndexPath: destinationIndexPath) ?? UICollectionViewDropProposal(operation: .forbidden)
        }

        guard let indexPath = destinationIndexPath, let section = sectionProvider.sections[indexPath.section] as? CollectionDropHandler else {
            return originalDropDelegate?
                .collectionView?(collectionView, dropSessionDidUpdate: session, withDestinationIndexPath: destinationIndexPath)
                ?? UICollectionViewDropProposal(operation: .forbidden)
        }

        return section.dropSessionDidUpdate(session, destinationIndex: indexPath.item)
    }

    public func collectionView(_ collectionView: UICollectionView, performDropWith coordinator: UICollectionViewDropCoordinator) {
        defer {
            originalDropDelegate?.collectionView(collectionView, performDropWith: coordinator)
        }

        let destinationIndexPath = coordinator.destinationIndexPath ?? IndexPath(item: 0, section: 0)

        guard coordinator.proposal.operation == .move,
            let section = sectionProvider.sections[destinationIndexPath.section] as? MoveHandler else {
                return
        }

        let item = coordinator.items.lazy
            .filter { $0.sourceIndexPath != nil }
            .filter { $0.sourceIndexPath?.section == destinationIndexPath.section }
            .compactMap { ($0, $0.sourceIndexPath!) }
            .first!

        collectionView.performBatchUpdates({
            let indexes = IndexSet(integer: item.1.item)
            section.didMove(sourceIndexes: indexes, to: destinationIndexPath.item)

            collectionView.deleteItems(at: [item.1])
            collectionView.insertItems(at: [destinationIndexPath])
        }, completion: nil)

        coordinator.drop(item.0.dragItem, toItemAt: destinationIndexPath)
    }

}

private final class PlaceholderSupplementaryView: UICollectionReusableView {
    override init(frame: CGRect) {
        super.init(frame: frame)
        widthAnchor.constraint(greaterThanOrEqualToConstant: 1).isActive = true
        heightAnchor.constraint(greaterThanOrEqualToConstant: 1).isActive = true
    }

    required init?(coder: NSCoder) {
        fatalError("init(coder:) has not been implemented")
    }
}

public extension CollectionCoordinator {

    /// A convenience initializer that allows creation without a provider
    /// - Parameters:
    ///   - collectionView: The collectionView associated with this coordinator
    ///   - sections: The sections associated with this coordinator
    convenience init(collectionView: UICollectionView, sections: Section...) {
        let provider = ComposedSectionProvider()
        sections.forEach(provider.append(_:))
        self.init(collectionView: collectionView, sectionProvider: provider)
    }

}<|MERGE_RESOLUTION|>--- conflicted
+++ resolved
@@ -183,11 +183,7 @@
                     // `UINib(nibName:bundle:)` is an expensive call because it reads the NIB from the
                     // disk, which can have a large impact on performance when this is called multiple times.
                     //
-<<<<<<< HEAD
-                    // Each registration is cached to ensure that the same nib is not registered multiple times.
-=======
                     // Each registration is cached to ensure that the same nib is not read from disk multiple times.
->>>>>>> 75df0f03
 
                     let nibName = String(describing: type)
                     let nibBundle = Bundle(for: type)
@@ -422,8 +418,6 @@
         }
     }
 
-<<<<<<< HEAD
-=======
     public func mappingDidInvalidateFooter(at sectionIndex: Int) {
         let elementsProvider = self.elementsProvider(for: sectionIndex)
 
@@ -452,7 +446,6 @@
         }
     }
 
->>>>>>> 75df0f03
 }
 
 // MARK: - UICollectionViewDataSource
