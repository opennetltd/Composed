--- conflicted
+++ resolved
@@ -59,13 +59,9 @@
     private weak var originalDropDelegate: UICollectionViewDropDelegate?
     private var dropDelegateObserver: NSKeyValueObservation?
 
-<<<<<<< HEAD
     private var cachedElementsProviders: [UICollectionViewSectionElementsProvider] = []
-=======
-    private var cachedProviders: [CollectionElementsProvider] = []
     private var cellSectionMap = [UICollectionViewCell:Section]()
     private var registeredNibNames = Set<String>()
->>>>>>> 7320206b
 
     /// Make a new coordinator with the specified collectionView and sectionProvider
     /// - Parameters:
@@ -167,7 +163,6 @@
                 fatalError("No provider available for section: \(index), or it does not conform to CollectionSectionProvider")
             }
 
-<<<<<<< HEAD
             let elementsProvider = section.collectionViewElementsProvider(with: collectionView.traitCollection)
             let cells = (0..<section.numberOfElements).reduce(into: [CollectionCellElement](), { cells, index in
                 let cell = elementsProvider.cell(for: index)
@@ -180,28 +175,18 @@
             for cell in cells {
                 switch cell.dequeueMethod.method {
                 case let .fromNib(type):
-                    let nib = UINib(nibName: String(describing: type), bundle: Bundle(for: type))
+                    let nibName = String(describing: type)
+                    guard !registeredNibNames.contains(nibName) else { break }
+                    // For some reason, large amount of call to `UINib(nibName:bundle:)` will significantly impact performance when App just
+                    // started up, but fine later on. Avoid calling if nib has already been registered
+                    let nib = UINib(nibName: nibName, bundle: Bundle(for: type))
                     collectionView.register(nib, forCellWithReuseIdentifier: cell.reuseIdentifier)
+                    registeredNibNames.insert(nibName)
                 case let .fromClass(type):
                     collectionView.register(type, forCellWithReuseIdentifier: cell.reuseIdentifier)
                 case .fromStoryboard:
                     break
                 }
-=======
-            switch section.cell.dequeueMethod {
-            case let .fromNib(type):
-                let nibName = String(describing: type)
-                guard !registeredNibNames.contains(nibName) else { break }
-                // For some reason, large amount of call to `UINib(nibName:bundle:)` will significantly impact performance when App just
-                // started up, but fine later on. Avoid calling if nib has already been registered
-                let nib = UINib(nibName: nibName, bundle: Bundle(for: type))
-                collectionView.register(nib, forCellWithReuseIdentifier: section.cell.reuseIdentifier)
-                registeredNibNames.insert(nibName)
-            case let .fromClass(type):
-                collectionView.register(type, forCellWithReuseIdentifier: section.cell.reuseIdentifier)
-            case .fromStoryboard:
-                break
->>>>>>> 7320206b
             }
 
             [elementsProvider.header, elementsProvider.footer].compactMap { $0 }.forEach {
@@ -336,7 +321,7 @@
         assert(Thread.isMainThread)
         changes.append { [weak self] in
             guard let self = self else { return }
-            
+
             var indexPathsToReload: [IndexPath] = []
             for indexPath in indexPaths {
                 guard let section = self.sectionProvider.sections[indexPath.section] as? CollectionUpdateHandler,
@@ -436,20 +421,12 @@
         defer {
             originalDelegate?.collectionView?(collectionView, didEndDisplaying: cell, forItemAt: indexPath)
         }
-<<<<<<< HEAD
-
-        guard indexPath.section < sectionProvider.numberOfSections else { return }
-        let elements = elementsProvider(for: indexPath.section)
-        let section = mapper.provider.sections[indexPath.section]
-        elements.cell(for: indexPath.item).didDisappear?(cell, indexPath.item, section)
-=======
         if let section = cellSectionMap[cell] {
-        	if let elements = (section as? CollectionSectionProvider)?.section(with: collectionView.traitCollection) {
-		        elements.cell.didDisappear(cell, indexPath.item, section)
+        	if let elements = (section as? UICollectionViewSection)?.collectionViewElementsProvider(with: collectionView.traitCollection) {
+		        elements.cell(for: indexPath.item).didDisappear?(cell, indexPath.item, section)
         	}
 	        cellSectionMap.removeValue(forKey: cell)
         }
->>>>>>> 7320206b
     }
 
     public func collectionView(_ collectionView: UICollectionView, cellForItemAt indexPath: IndexPath) -> UICollectionViewCell {
@@ -465,13 +442,9 @@
             }
         }
 
-<<<<<<< HEAD
-        elements.cell(for: indexPath.item).configure(cell, indexPath.item, mapper.provider.sections[indexPath.section])
-=======
-		let section = mapper.provider.sections[indexPath.section]
-		cellSectionMap[cell] =  section
-        elements.cell.configure(cell, indexPath.item, section)
->>>>>>> 7320206b
+        let section = mapper.provider.sections[indexPath.section]
+        cellSectionMap[cell] = section
+        elements.cell(for: indexPath.item).configure(cell, indexPath.item, section)
         return cell
     }
 
@@ -543,7 +516,7 @@
         }
         return cachedElementsProviders[section]
     }
-    
+
 }
 
 @available(iOS 13.0, *)
@@ -754,7 +727,7 @@
 
         return section.dragSession(previewParametersForElementAt: indexPath.item, cell: cell)
     }
-    
+
     public func collectionView(_ collectionView: UICollectionView, dropPreviewParametersForItemAt indexPath: IndexPath) -> UIDragPreviewParameters? {
         guard let section = sectionProvider.sections[indexPath.section] as? CollectionDropHandler,
             let cell = collectionView.cellForItem(at: indexPath) else {
