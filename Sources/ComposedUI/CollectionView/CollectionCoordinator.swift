import UIKit
import Composed
import os.log

/// Conform to this protocol to receive `CollectionCoordinator` events
public protocol CollectionCoordinatorDelegate: AnyObject {

    /// Return a background view to be shown in the `UICollectionView` when its content is empty. Defaults to nil
    /// - Parameters:
    ///   - coordinator: The coordinator that manages this collection view
    ///   - collectionView: The collection view that will show this background view
    func coordinator(_ coordinator: CollectionCoordinator, backgroundViewInCollectionView collectionView: UICollectionView) -> UIView?

    /// Called whenever the coordinator's content updates
    /// - Parameter coordinator: The coordinator that manages the updates
    func coordinatorDidUpdate(_ coordinator: CollectionCoordinator)
}

public extension CollectionCoordinatorDelegate {
    func coordinator(_ coordinator: CollectionCoordinator, backgroundViewInCollectionView collectionView: UICollectionView) -> UIView? { return nil }
    func coordinatorDidUpdate(_ coordinator: CollectionCoordinator) { }
}

/// The coordinator that provides the 'glue' between a section provider and a `UICollectionView`
open class CollectionCoordinator: NSObject {
    private struct NIBRegistration: Hashable {
        let nibName: String
        let bundle: Bundle
        let reuseIdentifier: String
    }

    /// Get/set the delegate for this coordinator
    public weak var delegate: CollectionCoordinatorDelegate? {
        didSet { collectionView.backgroundView = delegate?.coordinator(self, backgroundViewInCollectionView: collectionView) }
    }

    /// Returns the root section provider associated with this coordinator
    public var sectionProvider: SectionProvider {
        return mapper.provider
    }

    /// If `true` this `CollectionCoordinator` instance will log changes to the system log.
    public var enableLogs: Bool = false

    internal var changesReducer = ChangesReducer()

    /// A flag indicating if the `updates` closure is currently being called in a call to `performBatchUpdates`.
    ///
    /// This is used to prevent multiple calls to `performBatchUpdates` once all the updates have been applied to
    /// the collection view, which can cause the data to be out of sync.
    fileprivate var isPerformingUpdates = false

    /// A (temporary) flag that is set to `true` when batch updates should be ignored because `reloadData`
    /// will be called after the updates.
    fileprivate var reloadDataBatchUpdates = false

    private var mapper: SectionProviderMapping

    private let collectionView: UICollectionView

    private weak var originalDelegate: UICollectionViewDelegate?
    private var delegateObserver: NSKeyValueObservation?

    private weak var originalDataSource: UICollectionViewDataSource?
    private var dataSourceObserver: NSKeyValueObservation?

    private weak var originalDragDelegate: UICollectionViewDragDelegate?
    private var dragDelegateObserver: NSKeyValueObservation?

    private weak var originalDropDelegate: UICollectionViewDropDelegate?
    private var dropDelegateObserver: NSKeyValueObservation?

    private var cachedElementsProviders: [UICollectionViewSectionElementsProvider] = []
    private var cellSectionMap = [UICollectionViewCell: (CollectionCellElement, Section)]()
    private var nibRegistrations = Set<NIBRegistration>()

    /// Make a new coordinator with the specified collectionView and sectionProvider
    /// - Parameters:
    ///   - collectionView: The collectionView to associate with this coordinator
    ///   - sectionProvider: The sectionProvider to associate with this coordinator
    public init(collectionView: UICollectionView, sectionProvider: SectionProvider) {
        self.collectionView = collectionView
        mapper = SectionProviderMapping(provider: sectionProvider)

        super.init()
        prepareSections()

        delegateObserver = collectionView.observe(\.delegate, options: [.initial, .new]) { [weak self] collectionView, _ in
            guard collectionView.delegate !== self else { return }
            self?.originalDelegate = collectionView.delegate
            collectionView.delegate = self
        }

        dataSourceObserver = collectionView.observe(\.dataSource, options: [.initial, .new]) { [weak self] collectionView, _ in
            guard collectionView.dataSource !== self else { return }
            self?.originalDataSource = collectionView.dataSource
            collectionView.dataSource = self
        }

        dragDelegateObserver = collectionView.observe(\.dragDelegate, options: [.initial, .new]) { [weak self] collectionView, _ in
            guard collectionView.dragDelegate !== self else { return }
            self?.originalDragDelegate = collectionView.dragDelegate
            collectionView.dragDelegate = self
        }

        dropDelegateObserver = collectionView.observe(\.dropDelegate, options: [.initial, .new]) { [weak self] collectionView, _ in
            guard collectionView.dropDelegate !== self else { return }
            self?.originalDropDelegate = collectionView.dropDelegate
            collectionView.dropDelegate = self
        }

        collectionView.register(PlaceholderSupplementaryView.self,
                                forSupplementaryViewOfKind: PlaceholderSupplementaryView.kind,
                                withReuseIdentifier: PlaceholderSupplementaryView.reuseIdentifier)
    }

    /// Replaces the current sectionProvider with the specified provider
    /// - Parameter sectionProvider: The new sectionProvider
    open func replace(sectionProvider: SectionProvider) {
        mapper = SectionProviderMapping(provider: sectionProvider)
        prepareSections()
        collectionView.reloadData()
    }

    /// Enables / disables editing on this coordinator
    /// - Parameters:
    ///   - editing: True if editing should be enabled, false otherwise
    ///   - animated: If true, the change should be animated
    public func setEditing(_ editing: Bool, animated: Bool) {
        collectionView.indexPathsForSelectedItems?.forEach { collectionView.deselectItem(at: $0, animated: animated) }

        for (index, section) in sectionProvider.sections.enumerated() {
            guard let handler = section as? EditingHandler else { continue }
            handler.didSetEditing(editing)

            for item in 0..<section.numberOfElements {
                let indexPath = IndexPath(item: item, section: index)

                if let handler = handler as? CollectionEditingHandler, let cell = collectionView.cellForItem(at: indexPath) {
                    handler.didSetEditing(editing, at: item, cell: cell, animated: animated)
                } else {
                    handler.didSetEditing(editing, at: item)
                }
            }
        }
    }

    /// Invalidates the current layout with the specified context
    /// - Parameter context: The invalidation context to apply during the invalidate (optional)
    open func invalidateLayout(with context: UICollectionViewLayoutInvalidationContext? = nil) {
        guard collectionView.window != nil else { return }

        if let context = context {
            collectionView.collectionViewLayout.invalidateLayout(with: context)
        } else {
            collectionView.collectionViewLayout.invalidateLayout()
        }
    }

    open func invalidateVisibleCells() {
        for (indexPath, cell) in zip(collectionView.indexPathsForVisibleItems, collectionView.visibleCells) {
            let elements = elementsProvider(for: indexPath.section)
            elements.cell(for: indexPath.item).configure(cell, indexPath.item, mapper.provider.sections[indexPath.section])
        }
    }

    // Prepares and caches the section to improve performance
    private func prepareSections() {
        debugLog("Preparing sections")

        cachedElementsProviders.removeAll()
        mapper.delegate = self

        for index in 0..<mapper.numberOfSections {
            guard let section = mapper.provider.sections[index] as? UICollectionViewSection else {
                fatalError("No provider available for section: \(index), or it does not conform to CollectionSectionProvider")
            }

            let elementsProvider = section.collectionViewElementsProvider(with: collectionView.traitCollection)
            let cells = (0..<section.numberOfElements).reduce(into: [CollectionCellElement](), { cells, index in
                let cell = elementsProvider.cell(for: index)

                guard !cells.contains(where: { $0.reuseIdentifier == cell.reuseIdentifier }) else { return }

                cells.append(cell)
            })

            for cell in cells {
                switch cell.dequeueMethod.method {
                case let .fromNib(type):
                    // `UINib(nibName:bundle:)` is an expensive call because it reads the NIB from the
                    // disk, which can have a large impact on performance when this is called multiple times.
                    //
                    // Each registration is cached to ensure that the same nib is not read from disk multiple times.

                    let nibName = String(describing: type)
                    let nibBundle = Bundle(for: type)
                    let nibRegistration = NIBRegistration(nibName: nibName, bundle: nibBundle, reuseIdentifier: cell.reuseIdentifier)

                    guard !nibRegistrations.contains(nibRegistration) else { break }

                    let nib = UINib(nibName: nibName, bundle: nibBundle)
                    collectionView.register(nib, forCellWithReuseIdentifier: cell.reuseIdentifier)
                    nibRegistrations.insert(nibRegistration)
                case let .fromClass(type):
                    collectionView.register(type, forCellWithReuseIdentifier: cell.reuseIdentifier)
                case .fromStoryboard:
                    break
                }
            }

            [elementsProvider.header, elementsProvider.footer].compactMap { $0 }.forEach {
                switch $0.dequeueMethod.method {
                case let .fromNib(type):
                    let nib = UINib(nibName: String(describing: type), bundle: Bundle(for: type))
                    collectionView.register(nib, forSupplementaryViewOfKind: $0.kind.rawValue, withReuseIdentifier: $0.reuseIdentifier)
                case let .fromClass(type):
                    collectionView.register(type, forSupplementaryViewOfKind: $0.kind.rawValue, withReuseIdentifier: $0.reuseIdentifier)
                case .fromStoryboard:
                    break
                }
            }

            cachedElementsProviders.append(elementsProvider)
        }

        collectionView.allowsMultipleSelection = true
        if let delegate = delegate {
            collectionView.backgroundView = delegate.coordinator(self, backgroundViewInCollectionView: collectionView)
        }
        collectionView.dragInteractionEnabled = sectionProvider.sections.contains { $0 is MoveHandler || $0 is CollectionDragHandler || $0 is CollectionDropHandler }
        delegate?.coordinatorDidUpdate(self)
    }

    fileprivate func debugLog(_ message: String) {
       if #available(iOS 12, *), enableLogs {
           os_log("%@", log: OSLog(subsystem: "ComposedUI", category: "CollectionCoordinator"), type: .debug, message)
       }
    }
}

// MARK: - SectionProviderMappingDelegate

extension CollectionCoordinator: SectionProviderMappingDelegate {
    public func mappingDidInvalidate(_ mapping: SectionProviderMapping) {
        assert(Thread.isMainThread)

        guard !reloadDataBatchUpdates else {
            /// Not necessary; below code will be executed in `mapping(_:willPerformBatchUpdates:forceReloadData:)`
            return
        }
        assert(!changesReducer.hasActiveUpdates, "Cannot invalidate within a batch of updates; `UICollectionView` does not support `reloadData` inside `performBatchUpdates`")
        debugLog(#function)
        changesReducer.clearUpdates()
        prepareSections()
        collectionView.reloadData()
    }

    public func mapping(_ mapping: SectionProviderMapping, willPerformBatchUpdates updates: () -> Void) {
        self.mapping(mapping, willPerformBatchUpdates: updates, forceReloadData: false)
    }

    public func mapping(_ mapping: SectionProviderMapping, willPerformBatchUpdates updates: () -> Void, forceReloadData: Bool) {
        assert(Thread.isMainThread)

        guard !changesReducer.hasActiveUpdates else {
            assert(!forceReloadData, "Cannot reload data while inside `performBatchUpdates`")

            // The changes reducer will only have active updates after `beginUpdating` has
            // been called, which is done inside `performBatchUpdates`. This ensures that any
            // `updates` closure that trigger other updates and call in to this again have
            // their updates applied in the same batch.
            updates()
            return
        }

        guard !forceReloadData else {
            debugLog("Performing updates before reloading data")
            updates()

            prepareSections()

            debugLog("Reloading data")
            collectionView.reloadData()
            return
        }

        guard !isPerformingUpdates else {
            print("Batch updates are being applied to \(self) after a previous batch has been applied but before the collection view has finished laying out. This can occur when the configuration for one of your views triggers an update. Since the update has not yet finished this can cause data to be out of sync. See \(#filePath):L\(#line) for more details. Calling `reloadData`.")
            mappingDidInvalidate(mapping)
            return
        }

        isPerformingUpdates = true

        /**
         Ensure collection view has been laid out, essentially ensuring that it will not be called
         by the collection view itself, which may trigger fetching of stale data and cause a crash.

         At this point the `updates` closure has not been called, so any updates about to be applied
         have not yet been reflected in the data layer.

         This is mainly for making crashes here easier to debug.
         */
        debugLog("Layout out collection view, if needed")
        collectionView.layoutIfNeeded()
        debugLog("Collection view has been laid out")
        collectionView.performBatchUpdates({
            debugLog("Starting batch updates")
            changesReducer.beginUpdating()

            updates()

            prepareSections()

            guard let changeset = changesReducer.endUpdating() else {
                assertionFailure("Calls to `beginUpdating` must be balanced with calls to `endUpdating`")
                return
            }

            debugLog("Deleting sections \(changeset.groupsRemoved.sorted(by: >))")
            collectionView.deleteSections(IndexSet(changeset.groupsRemoved))

            debugLog("Deleting items \(changeset.elementsRemoved.sorted(by: >))")
            collectionView.deleteItems(at: Array(changeset.elementsRemoved))

            debugLog("Reloaded sections \(changeset.groupsUpdated.sorted(by: >))")
            collectionView.reloadSections(IndexSet(changeset.groupsUpdated))

            debugLog("Inserting items \(changeset.elementsInserted.sorted(by: <))")
            collectionView.insertItems(at: Array(changeset.elementsInserted))

            debugLog("Reloading items \(changeset.elementsUpdated.sorted(by: <))")
            collectionView.reloadItems(at: Array(changeset.elementsUpdated))

            changeset.elementsMoved.forEach { move in
                debugLog("Moving \(move.from) to \(move.to)")
                collectionView.moveItem(at: move.from, to: move.to)
            }

            debugLog("Inserting sections \(changeset.groupsInserted.sorted(by: >))")
            collectionView.insertSections(IndexSet(changeset.groupsInserted))

            debugLog("Batch updates have been applied")
        }, completion: { [weak self] isFinished in
            self?.debugLog("Batch updates completed. isFinished: \(isFinished)")
        })
        isPerformingUpdates = false
        debugLog("`performBatchUpdates` call has completed")
    }

    public func mapping(_ mapping: SectionProviderMapping, didInsertSections sections: IndexSet) {
        assert(Thread.isMainThread)

        debugLog(#function + "\(Array(sections))")

        guard !reloadDataBatchUpdates else { return }

        guard isPerformingUpdates else {
            prepareSections()
            collectionView.insertSections(sections)
            return
        }

        changesReducer.insertGroups(sections)
    }

    public func mapping(_ mapping: SectionProviderMapping, didRemoveSections sections: IndexSet) {
        assert(Thread.isMainThread)

        debugLog(#function + "\(Array(sections))")

        guard !reloadDataBatchUpdates else { return }

        guard isPerformingUpdates else {
            prepareSections()
            collectionView.deleteSections(sections)
            return
        }

        changesReducer.removeGroups(sections)
    }

    public func mapping(_ mapping: SectionProviderMapping, didInsertElementsAt indexPaths: [IndexPath]) {
        assert(Thread.isMainThread)

        debugLog(#function + "\(indexPaths)")

        guard !reloadDataBatchUpdates else { return }

        guard isPerformingUpdates else {
            prepareSections()
            collectionView.insertItems(at: indexPaths)
            return
        }

        changesReducer.insertElements(at: indexPaths)
    }

    public func mapping(_ mapping: SectionProviderMapping, didRemoveElementsAt indexPaths: [IndexPath]) {
        assert(Thread.isMainThread)

        debugLog(#function + "\(indexPaths)")

        guard !reloadDataBatchUpdates else { return }

        guard isPerformingUpdates else {
            prepareSections()
            collectionView.deleteItems(at: indexPaths)
            return
        }

        changesReducer.removeElements(at: indexPaths)
    }

    public func mapping(_ mapping: SectionProviderMapping, didUpdateElementsAt indexPaths: [IndexPath]) {
        assert(Thread.isMainThread)

        debugLog(#function + "\(indexPaths)")

        guard !reloadDataBatchUpdates else { return }

        guard isPerformingUpdates else {
            prepareSections()

            var indexPathsToReload: [IndexPath] = []
            for indexPath in indexPaths {
                guard let section = self.sectionProvider.sections[indexPath.section] as? CollectionUpdateHandler,
                      !section.prefersReload(forElementAt: indexPath.item),
                      let cell = self.collectionView.cellForItem(at: indexPath) else {
                    indexPathsToReload.append(indexPath)
                    continue
                }

                self.cachedElementsProviders[indexPath.section].cell(for: indexPath.item).configure(cell, indexPath.item, self.mapper.provider.sections[indexPath.section])
            }

            guard !indexPathsToReload.isEmpty else { return }

            CATransaction.begin()
            CATransaction.setDisableActions(true)
            self.collectionView.reloadItems(at: indexPathsToReload)
            CATransaction.setDisableActions(false)
            CATransaction.commit()
            return
        }

        changesReducer.updateElements(at: indexPaths)
    }

    public func mapping(_ mapping: SectionProviderMapping, didMoveElementsAt moves: [(IndexPath, IndexPath)]) {
        assert(Thread.isMainThread)

        debugLog(#function + "\(moves)")

        guard !reloadDataBatchUpdates else { return }

        guard isPerformingUpdates else {
            prepareSections()
            moves.forEach { collectionView.moveItem(at: $0.0, to: $0.1) }
            return
        }

        changesReducer.moveElements(moves)
    }

    public func mapping(_ mapping: SectionProviderMapping, selectedIndexesIn section: Int) -> [Int] {
        assert(Thread.isMainThread)
        let indexPaths = collectionView.indexPathsForSelectedItems ?? []
        return indexPaths.filter { $0.section == section }.map { $0.item }
    }

    public func mapping(_ mapping: SectionProviderMapping, select indexPath: IndexPath) {
        assert(Thread.isMainThread)
        collectionView.selectItem(at: indexPath, animated: true, scrollPosition: [])
    }

    public func mapping(_ mapping: SectionProviderMapping, deselect indexPath: IndexPath) {
        assert(Thread.isMainThread)
        collectionView.deselectItem(at: indexPath, animated: true)
    }

    public func mapping(_ mapping: SectionProviderMapping, move sourceIndexPath: IndexPath, to destinationIndexPath: IndexPath) {
        guard !reloadDataBatchUpdates else { return }
        // TODO: Check `isPerformingBatchedUpdates`
        self.mapping(mapping, didMoveElementsAt: [(sourceIndexPath, destinationIndexPath)])
    }

    public func mappingDidInvalidateHeader(at sectionIndex: Int) {
        let elementsProvider = self.elementsProvider(for: sectionIndex)
<<<<<<< HEAD
        let section = self.mapper.provider.sections[sectionIndex]
=======
        let section = mapper.provider.sections[sectionIndex]
>>>>>>> c268f575

        if let header = elementsProvider.header {
            switch header.dequeueMethod.method {
            case let .fromNib(type):
                let nib = UINib(nibName: String(describing: type), bundle: Bundle(for: type))
                collectionView.register(nib, forSupplementaryViewOfKind: header.kind.rawValue, withReuseIdentifier: header.reuseIdentifier)
            case let .fromClass(type):
                collectionView.register(type, forSupplementaryViewOfKind: header.kind.rawValue, withReuseIdentifier: header.reuseIdentifier)
            case .fromStoryboard:
                break
            }
        }

<<<<<<< HEAD
        debugLog("Section \(sectionIndex) invalidated header")
        collectionView.performBatchUpdates {
            debugLog("Performing batch updates to update header in section \(sectionIndex)")
            let context = UICollectionViewFlowLayoutInvalidationContext()
            context.invalidateSupplementaryElements(ofKind: UICollectionView.elementKindSectionHeader, at: [IndexPath(item: 0, section: sectionIndex)])
            self.invalidateLayout(with: context)
        } completion: { [weak section] isFinished in
            self.debugLog("Performing batch updates completed to update header in section \(sectionIndex). isFinished = \(isFinished)")
            guard let section = section else { return }
            guard let headerView = self.collectionView.supplementaryView(forElementKind: UICollectionView.elementKindSectionHeader, at: IndexPath(item: 0, section: sectionIndex)) else { return }

            if let header = elementsProvider.header, header.kind.rawValue == UICollectionView.elementKindSectionHeader {
                header.configure(headerView, sectionIndex, section)
            }
=======
        let context = UICollectionViewFlowLayoutInvalidationContext()
        context.invalidateSupplementaryElements(ofKind: UICollectionView.elementKindSectionHeader, at: [IndexPath(item: 0, section: sectionIndex)])
        invalidateLayout(with: context)

        if
            let headerView = collectionView.supplementaryView(forElementKind: UICollectionView.elementKindSectionHeader, at: IndexPath(item: 0, section: sectionIndex)),
            let header = elementsProvider.header,
            header.kind.rawValue == UICollectionView.elementKindSectionHeader
        {
            header.configure(headerView, sectionIndex, section)
>>>>>>> c268f575
        }
    }

    public func mappingDidInvalidateFooter(at sectionIndex: Int) {
        let elementsProvider = self.elementsProvider(for: sectionIndex)
        let section = mapper.provider.sections[sectionIndex]

        if let footer = elementsProvider.footer {
            switch footer.dequeueMethod.method {
            case let .fromNib(type):
                let nib = UINib(nibName: String(describing: type), bundle: Bundle(for: type))
                collectionView.register(nib, forSupplementaryViewOfKind: footer.kind.rawValue, withReuseIdentifier: footer.reuseIdentifier)
            case let .fromClass(type):
                collectionView.register(type, forSupplementaryViewOfKind: footer.kind.rawValue, withReuseIdentifier: footer.reuseIdentifier)
            case .fromStoryboard:
                break
            }
        }

        debugLog("Section \(sectionIndex) invalidated footer")

        let context = UICollectionViewFlowLayoutInvalidationContext()
        context.invalidateSupplementaryElements(ofKind: UICollectionView.elementKindSectionFooter, at: [IndexPath(item: 0, section: sectionIndex)])
        invalidateLayout(with: context)

        if
            let footerView = collectionView.supplementaryView(forElementKind: UICollectionView.elementKindSectionFooter, at: IndexPath(item: 0, section: sectionIndex)),
            let footer = elementsProvider.footer,
            footer.kind.rawValue == UICollectionView.elementKindSectionFooter
        {
            footer.configure(footerView, sectionIndex, section)
        }
    }

}

// MARK: - UICollectionViewDataSource

extension CollectionCoordinator: UICollectionViewDataSource {

    public func numberOfSections(in collectionView: UICollectionView) -> Int {
        return mapper.numberOfSections
    }

    public func collectionView(_ collectionView: UICollectionView, numberOfItemsInSection section: Int) -> Int {
        return elementsProvider(for: section).numberOfElements
    }

    public func collectionView(_ collectionView: UICollectionView, willDisplay cell: UICollectionViewCell, forItemAt indexPath: IndexPath) {
        assert(Thread.isMainThread)
        defer {
            originalDelegate?.collectionView?(collectionView, willDisplay: cell, forItemAt: indexPath)
        }

        let elements = elementsProvider(for: indexPath.section)
        let section = mapper.provider.sections[indexPath.section]
        elements.cell(for: indexPath.item).willAppear?(cell, indexPath.item, section)
    }

    public func collectionView(_ collectionView: UICollectionView, didEndDisplaying cell: UICollectionViewCell, forItemAt indexPath: IndexPath) {
        assert(Thread.isMainThread)
        defer {
            originalDelegate?.collectionView?(collectionView, didEndDisplaying: cell, forItemAt: indexPath)
        }
        if let (cellElement, section) = cellSectionMap[cell] {
            cellElement.didDisappear?(cell, indexPath.item, section)
	        cellSectionMap.removeValue(forKey: cell)
        }
    }

    public func collectionView(_ collectionView: UICollectionView, cellForItemAt indexPath: IndexPath) -> UICollectionViewCell {
        assert(Thread.isMainThread)
        let elements = elementsProvider(for: indexPath.section)
        let cellElement = elements.cell(for: indexPath.item)
        let cell = collectionView.dequeueReusableCell(withReuseIdentifier: cellElement.reuseIdentifier, for: indexPath)

        if let handler = sectionProvider.sections[indexPath.section] as? EditingHandler {
            if let handler = sectionProvider.sections[indexPath.section] as? CollectionEditingHandler {
                handler.didSetEditing(collectionView.isEditing, at: indexPath.item, cell: cell, animated: false)
            } else {
                handler.didSetEditing(collectionView.isEditing, at: indexPath.item)
            }
        }

        let section = mapper.provider.sections[indexPath.section]
        cellSectionMap[cell] = (cellElement, section)
        cellElement.configure(cell, indexPath.item, section)
        return cell
    }

    public func collectionView(_ collectionView: UICollectionView, willDisplaySupplementaryView view: UICollectionReusableView, forElementKind elementKind: String, at indexPath: IndexPath) {
        assert(Thread.isMainThread)
        defer {
            originalDelegate?.collectionView?(collectionView, willDisplaySupplementaryView: view, forElementKind: elementKind, at: indexPath)
        }

        guard indexPath.section < sectionProvider.numberOfSections else { return }

        let elements = elementsProvider(for: indexPath.section)
        let section = mapper.provider.sections[indexPath.section]

        if let header = elements.header, header.kind.rawValue == elementKind {
            header.willAppear?(view, indexPath.section, section)
            header.configure(view, indexPath.section, section)
        } else if let footer = elements.footer, footer.kind.rawValue == elementKind {
            footer.willAppear?(view, indexPath.section, section)
            footer.configure(view, indexPath.section, section)
        } else {
            // the original delegate can handle this
        }
    }

    public func collectionView(_ collectionView: UICollectionView, viewForSupplementaryElementOfKind kind: String, at indexPath: IndexPath) -> UICollectionReusableView {
        assert(Thread.isMainThread)
        let elements = elementsProvider(for: indexPath.section)
        let section = mapper.provider.sections[indexPath.section]

        if let header = elements.header, header.kind.rawValue == kind {
            let view = collectionView.dequeueReusableSupplementaryView(ofKind: kind, withReuseIdentifier: header.reuseIdentifier, for: indexPath)
            header.configure(view, indexPath.section, section)
            return view
        } else if let footer = elements.footer, footer.kind.rawValue == kind {
            let view = collectionView.dequeueReusableSupplementaryView(ofKind: kind, withReuseIdentifier: footer.reuseIdentifier, for: indexPath)
            footer.configure(view, indexPath.section, section)
            return view
        } else {
            guard let view = originalDataSource?.collectionView?(collectionView, viewForSupplementaryElementOfKind: kind, at: indexPath) else {
                // when in production its better to return 'something' to prevent crashing
                assertionFailure("Unsupported supplementary kind: \(kind) at indexPath: \(indexPath). Check if your layout it returning attributes for the supplementary element at \(indexPath)")
                return collectionView.dequeue(supplementary: PlaceholderSupplementaryView.self, ofKind: PlaceholderSupplementaryView.kind, for: indexPath)
            }

            return view
        }
    }

    public func collectionView(_ collectionView: UICollectionView, didEndDisplayingSupplementaryView view: UICollectionReusableView, forElementOfKind elementKind: String, at indexPath: IndexPath) {
        assert(Thread.isMainThread)
        defer {
            originalDelegate?.collectionView?(collectionView, didEndDisplayingSupplementaryView: view, forElementOfKind: elementKind, at: indexPath)
        }

        guard !indexPath.isEmpty else { return }
        guard indexPath.section < sectionProvider.numberOfSections else { return }
        let elements = elementsProvider(for: indexPath.section)
        let section = mapper.provider.sections[indexPath.section]

        if let header = elements.header, header.kind.rawValue == elementKind {
            elements.header?.didDisappear?(view, indexPath.section, section)
        } else if let footer = elements.footer, footer.kind.rawValue == elementKind {
            elements.footer?.didDisappear?(view, indexPath.section, section)
        } else {
            // the original delegate can handle this
        }
    }

    private func elementsProvider(for section: Int) -> UICollectionViewSectionElementsProvider {
        guard cachedElementsProviders.indices.contains(section) else {
            fatalError("No UI configuration available for section \(section)")
        }
        return cachedElementsProviders[section]
    }

}

@available(iOS 13.0, *)
extension CollectionCoordinator {

    // MARK: - Context Menus

    public func collectionView(_ collectionView: UICollectionView, contextMenuConfigurationForItemAt indexPath: IndexPath, point: CGPoint) -> UIContextMenuConfiguration? {
        guard let provider = mapper.provider.sections[indexPath.section] as? CollectionContextMenuHandler,
              provider.allowsContextMenu(forElementAt: indexPath.item),
              let cell = collectionView.cellForItem(at: indexPath) else { return nil }
        let preview = provider.contextMenu(previewForElementAt: indexPath.item, cell: cell)
        return UIContextMenuConfiguration(identifier: indexPath.string, previewProvider: preview) { suggestedElements in
            return provider.contextMenu(forElementAt: indexPath.item, cell: cell, suggestedActions: suggestedElements)
        }
    }

    public func collectionView(_ collectionView: UICollectionView, previewForHighlightingContextMenuWithConfiguration configuration: UIContextMenuConfiguration) -> UITargetedPreview? {
        guard let identifier = configuration.identifier as? String, let indexPath = IndexPath(string: identifier) else { return nil }
        guard let cell = collectionView.cellForItem(at: indexPath),
              let provider = mapper.provider.sections[indexPath.section] as? CollectionContextMenuHandler else { return nil }
        return provider.contextMenu(previewForHighlightingElementAt: indexPath.item, cell: cell)
    }

    public func collectionView(_ collectionView: UICollectionView, previewForDismissingContextMenuWithConfiguration configuration: UIContextMenuConfiguration) -> UITargetedPreview? {
        guard let identifier = configuration.identifier as? String, let indexPath = IndexPath(string: identifier) else { return nil }
        guard let cell = collectionView.cellForItem(at: indexPath),
              let provider = mapper.provider.sections[indexPath.section] as? CollectionContextMenuHandler else { return nil }
        return provider.contextMenu(previewForDismissingElementAt: indexPath.item, cell: cell)
    }

    public func collectionView(_ collectionView: UICollectionView, willPerformPreviewActionForMenuWith configuration: UIContextMenuConfiguration, animator: UIContextMenuInteractionCommitAnimating) {
        guard let identifier = configuration.identifier as? String, let indexPath = IndexPath(string: identifier) else { return }
        guard let cell = collectionView.cellForItem(at: indexPath),
              let provider = mapper.provider.sections[indexPath.section] as? CollectionContextMenuHandler else { return }
        provider.contextMenu(willPerformPreviewActionForElementAt: indexPath.item, cell: cell, animator: animator)
    }

}

extension CollectionCoordinator: UICollectionViewDelegate {

    // MARK: - Selection

    open func collectionView(_ collectionView: UICollectionView, shouldHighlightItemAt indexPath: IndexPath) -> Bool {
        guard let handler = mapper.provider.sections[indexPath.section] as? SelectionHandler else {
            return originalDelegate?.collectionView?(collectionView, shouldHighlightItemAt: indexPath) ?? true
        }

        return handler.shouldHighlight(at: indexPath.item)
    }

    open func collectionView(_ collectionView: UICollectionView, shouldSelectItemAt indexPath: IndexPath) -> Bool {
        guard let handler = mapper.provider.sections[indexPath.section] as? SelectionHandler else {
            return originalDelegate?.collectionView?(collectionView, shouldSelectItemAt: indexPath) ?? false
        }

        return handler.shouldSelect(at: indexPath.item)
    }

    open func collectionView(_ collectionView: UICollectionView, didSelectItemAt indexPath: IndexPath) {
        defer {
            originalDelegate?.collectionView?(collectionView, didSelectItemAt: indexPath)
        }

        guard let handler = mapper.provider.sections[indexPath.section] as? SelectionHandler else { return }
        if let handler = handler as? CollectionSelectionHandler, let cell = collectionView.cellForItem(at: indexPath) {
            handler.didSelect(at: indexPath.item, cell: cell)
        } else {
            handler.didSelect(at: indexPath.item)
        }

        guard collectionView.allowsMultipleSelection, !handler.allowsMultipleSelection else { return }

        let indexPaths = mapping(mapper, selectedIndexesIn: indexPath.section)
            .map { IndexPath(item: $0, section: indexPath.section ) }
            .filter { $0 != indexPath }
        indexPaths.forEach { collectionView.deselectItem(at: $0, animated: true) }
    }

    open func scrollViewDidScroll(_ scrollView: UIScrollView) {
        originalDelegate?.scrollViewDidScroll?(scrollView)
    }

    open func collectionView(_ collectionView: UICollectionView, shouldDeselectItemAt indexPath: IndexPath) -> Bool {
        guard let handler = mapper.provider.sections[indexPath.section] as? SelectionHandler else {
            return originalDelegate?.collectionView?(collectionView, shouldDeselectItemAt: indexPath) ?? true
        }

        return handler.shouldDeselect(at: indexPath.item)
    }

    open func collectionView(_ collectionView: UICollectionView, didDeselectItemAt indexPath: IndexPath) {
        defer {
            originalDelegate?.collectionView?(collectionView, didDeselectItemAt: indexPath)
        }

        guard let handler = mapper.provider.sections[indexPath.section] as? SelectionHandler else { return }
        if let collectionHandler = handler as? CollectionSelectionHandler, let cell = collectionView.cellForItem(at: indexPath) {
            collectionHandler.didDeselect(at: indexPath.item, cell: cell)
        } else {
            handler.didDeselect(at: indexPath.item)
        }
    }

    // MARK: - Forwarding

    open override func responds(to aSelector: Selector!) -> Bool {
        if super.responds(to: aSelector) { return true }
        if originalDelegate?.responds(to: aSelector) ?? false { return true }
        return false
    }

    open override func forwardingTarget(for aSelector: Selector!) -> Any? {
        if super.responds(to: aSelector) { return self }
        return originalDelegate
    }

}

// MARK: - UICollectionViewDragDelegate

extension CollectionCoordinator: UICollectionViewDragDelegate {

    public func collectionView(_ collectionView: UICollectionView, dragSessionWillBegin session: UIDragSession) {
        sectionProvider.sections
            .compactMap { $0 as? CollectionDragHandler }
            .forEach { $0.dragSessionWillBegin(session) }

        originalDragDelegate?.collectionView?(collectionView, dragSessionWillBegin: session)
    }

    public func collectionView(_ collectionView: UICollectionView, dragSessionDidEnd session: UIDragSession) {
        sectionProvider.sections
            .compactMap { $0 as? CollectionDragHandler }
            .forEach { $0.dragSessionDidEnd(session) }

        originalDragDelegate?.collectionView?(collectionView, dragSessionDidEnd: session)
    }

    public func collectionView(_ collectionView: UICollectionView, dragSessionIsRestrictedToDraggingApplication session: UIDragSession) -> Bool {
        return originalDragDelegate?.collectionView?(collectionView, dragSessionIsRestrictedToDraggingApplication: session) ?? false
    }

    public func collectionView(_ collectionView: UICollectionView, itemsForBeginning session: UIDragSession, at indexPath: IndexPath) -> [UIDragItem] {
        guard let provider = sectionProvider.sections[indexPath.section] as? CollectionDragHandler else {
            return originalDragDelegate?.collectionView(collectionView, itemsForBeginning: session, at: indexPath) ?? []
        }

        session.localContext = indexPath.section
        return provider.dragSession(session, dragItemsForBeginning: indexPath.item)
    }

    public func collectionView(_ collectionView: UICollectionView, itemsForAddingTo session: UIDragSession, at indexPath: IndexPath, point: CGPoint) -> [UIDragItem] {
        guard let provider = sectionProvider.sections[indexPath.section] as? CollectionDragHandler else {
            return originalDragDelegate?.collectionView(collectionView, itemsForBeginning: session, at: indexPath) ?? []
        }

        return provider.dragSession(session, dragItemsForAdding: indexPath.item)
    }

    public func collectionView(_ collectionView: UICollectionView, dragSessionAllowsMoveOperation session: UIDragSession) -> Bool {
        let sections = sectionProvider.sections.compactMap { $0 as? MoveHandler }
        return originalDragDelegate?.collectionView?(collectionView, dragSessionAllowsMoveOperation: session) ?? !sections.isEmpty
    }

}

// MARK: - UICollectionViewDropDelegate

extension CollectionCoordinator: UICollectionViewDropDelegate {

    public func collectionView(_ collectionView: UICollectionView, canHandle session: UIDropSession) -> Bool {
        if collectionView.hasActiveDrag { return true }
        return originalDropDelegate?.collectionView?(collectionView, canHandle: session) ?? false
    }

    public func collectionView(_ collectionView: UICollectionView, dropSessionDidEnter session: UIDropSession) {
        if !collectionView.hasActiveDrag {
            sectionProvider.sections
                .compactMap { $0 as? CollectionDropHandler }
                .forEach { $0.dropSessionWillBegin(session) }
        }

        originalDropDelegate?.collectionView?(collectionView, dropSessionDidEnter: session)
    }

    public func collectionView(_ collectionView: UICollectionView, dropSessionDidExit session: UIDropSession) {
        originalDropDelegate?.collectionView?(collectionView, dropSessionDidExit: session)
    }

    public func collectionView(_ collectionView: UICollectionView, dropSessionDidEnd session: UIDropSession) {
        sectionProvider.sections
            .compactMap { $0 as? CollectionDropHandler }
            .forEach { $0.dropSessionDidEnd(session) }

        originalDropDelegate?.collectionView?(collectionView, dropSessionDidEnd: session)
    }

    public func collectionView(_ collectionView: UICollectionView, dragPreviewParametersForItemAt indexPath: IndexPath) -> UIDragPreviewParameters? {
        // this seems to happen sometimes when iOS gets interrupted
        guard !indexPath.isEmpty else { return nil }

        guard let section = sectionProvider.sections[indexPath.section] as? CollectionDragHandler,
              let cell = collectionView.cellForItem(at: indexPath) else {
            return originalDragDelegate?.collectionView?(collectionView, dragPreviewParametersForItemAt: indexPath)
        }

        return section.dragSession(previewParametersForElementAt: indexPath.item, cell: cell)
    }

    public func collectionView(_ collectionView: UICollectionView, dropPreviewParametersForItemAt indexPath: IndexPath) -> UIDragPreviewParameters? {
        guard let section = sectionProvider.sections[indexPath.section] as? CollectionDropHandler,
              let cell = collectionView.cellForItem(at: indexPath) else {
            return originalDropDelegate?
                .collectionView?(collectionView, dropPreviewParametersForItemAt: indexPath)
        }

        return section.dropSesion(previewParametersForElementAt: indexPath.item, cell: cell)
    }

    public func collectionView(_ collectionView: UICollectionView, dropSessionDidUpdate session: UIDropSession, withDestinationIndexPath destinationIndexPath: IndexPath?) -> UICollectionViewDropProposal {
        if let section = session.localDragSession?.localContext as? Int, section != destinationIndexPath?.section {
            return UICollectionViewDropProposal(operation: .forbidden)
        }

        if collectionView.hasActiveDrag || session.localDragSession != nil {
            return UICollectionViewDropProposal(operation: .move, intent: .insertAtDestinationIndexPath)
        }

        if destinationIndexPath == nil {
            return originalDropDelegate?.collectionView?(collectionView, dropSessionDidUpdate: session, withDestinationIndexPath: destinationIndexPath) ?? UICollectionViewDropProposal(operation: .forbidden)
        }

        guard let indexPath = destinationIndexPath, let section = sectionProvider.sections[indexPath.section] as? CollectionDropHandler else {
            return originalDropDelegate?
                .collectionView?(collectionView, dropSessionDidUpdate: session, withDestinationIndexPath: destinationIndexPath)
                ?? UICollectionViewDropProposal(operation: .forbidden)
        }

        return section.dropSessionDidUpdate(session, destinationIndex: indexPath.item)
    }

    public func collectionView(_ collectionView: UICollectionView, performDropWith coordinator: UICollectionViewDropCoordinator) {
        defer {
            originalDropDelegate?.collectionView(collectionView, performDropWith: coordinator)
        }

        let destinationIndexPath = coordinator.destinationIndexPath ?? IndexPath(item: 0, section: 0)

        guard coordinator.proposal.operation == .move,
              let section = sectionProvider.sections[destinationIndexPath.section] as? MoveHandler else {
            return
        }

        let item = coordinator.items.lazy
            .filter { $0.sourceIndexPath != nil }
            .filter { $0.sourceIndexPath?.section == destinationIndexPath.section }
            .compactMap { ($0, $0.sourceIndexPath!) }
            .first!

        collectionView.performBatchUpdates({
            let indexes = IndexSet(integer: item.1.item)
            section.didMove(sourceIndexes: indexes, to: destinationIndexPath.item)

            collectionView.deleteItems(at: [item.1])
            collectionView.insertItems(at: [destinationIndexPath])
        }, completion: nil)

        coordinator.drop(item.0.dragItem, toItemAt: destinationIndexPath)
    }

}

private final class PlaceholderSupplementaryView: UICollectionReusableView {
    override init(frame: CGRect) {
        super.init(frame: frame)
        widthAnchor.constraint(greaterThanOrEqualToConstant: 1).isActive = true
        heightAnchor.constraint(greaterThanOrEqualToConstant: 1).isActive = true
    }

    required init?(coder: NSCoder) {
        fatalError("init(coder:) has not been implemented")
    }
}

public extension CollectionCoordinator {

    /// A convenience initializer that allows creation without a provider
    /// - Parameters:
    ///   - collectionView: The collectionView associated with this coordinator
    ///   - sections: The sections associated with this coordinator
    convenience init(collectionView: UICollectionView, sections: Section...) {
        let provider = ComposedSectionProvider()
        sections.forEach(provider.append(_:))
        self.init(collectionView: collectionView, sectionProvider: provider)
    }

}<|MERGE_RESOLUTION|>--- conflicted
+++ resolved
@@ -488,11 +488,7 @@
 
     public func mappingDidInvalidateHeader(at sectionIndex: Int) {
         let elementsProvider = self.elementsProvider(for: sectionIndex)
-<<<<<<< HEAD
         let section = self.mapper.provider.sections[sectionIndex]
-=======
-        let section = mapper.provider.sections[sectionIndex]
->>>>>>> c268f575
 
         if let header = elementsProvider.header {
             switch header.dequeueMethod.method {
@@ -506,22 +502,6 @@
             }
         }
 
-<<<<<<< HEAD
-        debugLog("Section \(sectionIndex) invalidated header")
-        collectionView.performBatchUpdates {
-            debugLog("Performing batch updates to update header in section \(sectionIndex)")
-            let context = UICollectionViewFlowLayoutInvalidationContext()
-            context.invalidateSupplementaryElements(ofKind: UICollectionView.elementKindSectionHeader, at: [IndexPath(item: 0, section: sectionIndex)])
-            self.invalidateLayout(with: context)
-        } completion: { [weak section] isFinished in
-            self.debugLog("Performing batch updates completed to update header in section \(sectionIndex). isFinished = \(isFinished)")
-            guard let section = section else { return }
-            guard let headerView = self.collectionView.supplementaryView(forElementKind: UICollectionView.elementKindSectionHeader, at: IndexPath(item: 0, section: sectionIndex)) else { return }
-
-            if let header = elementsProvider.header, header.kind.rawValue == UICollectionView.elementKindSectionHeader {
-                header.configure(headerView, sectionIndex, section)
-            }
-=======
         let context = UICollectionViewFlowLayoutInvalidationContext()
         context.invalidateSupplementaryElements(ofKind: UICollectionView.elementKindSectionHeader, at: [IndexPath(item: 0, section: sectionIndex)])
         invalidateLayout(with: context)
@@ -532,7 +512,6 @@
             header.kind.rawValue == UICollectionView.elementKindSectionHeader
         {
             header.configure(headerView, sectionIndex, section)
->>>>>>> c268f575
         }
     }
 
