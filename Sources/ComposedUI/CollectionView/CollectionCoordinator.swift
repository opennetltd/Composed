--- conflicted
+++ resolved
@@ -64,12 +64,8 @@
     private weak var originalDropDelegate: UICollectionViewDropDelegate?
     private var dropDelegateObserver: NSKeyValueObservation?
 
-<<<<<<< HEAD
     private var cachedElementsProviders: [UICollectionViewSectionElementsProvider] = []
     private var cellSectionMap = [UICollectionViewCell: (CollectionCellElement, Section)]()
-=======
-    private var cachedProviders: [CollectionElementsProvider] = []
->>>>>>> 88be0ebf
     private var nibRegistrations = Set<NIBRegistration>()
 
     /// Make a new coordinator with the specified collectionView and sectionProvider
@@ -172,7 +168,6 @@
                 fatalError("No provider available for section: \(index), or it does not conform to CollectionSectionProvider")
             }
 
-<<<<<<< HEAD
             let elementsProvider = section.collectionViewElementsProvider(with: collectionView.traitCollection)
             let cells = (0..<section.numberOfElements).reduce(into: [CollectionCellElement](), { cells, index in
                 let cell = elementsProvider.cell(for: index)
@@ -188,7 +183,7 @@
                     // `UINib(nibName:bundle:)` is an expensive call because it reads the NIB from the
                     // disk, which can have a large impact on performance when this is called multiple times.
                     //
-                    // Each registration is cached to ensure that the same nib is not registered multiple times.
+                    // Each registration is cached to ensure that the same nib is not read from disk multiple times.
 
                     let nibName = String(describing: type)
                     let nibBundle = Bundle(for: type)
@@ -204,28 +199,6 @@
                 case .fromStoryboard:
                     break
                 }
-=======
-            switch section.cell.dequeueMethod {
-            case let .fromNib(type):
-                // `UINib(nibName:bundle:)` is an expensive call because it reads the NIB from the
-                // disk, which can have a large impact on performance when this is called multiple times.
-                //
-                // Each registration is cached to ensure that the same nib is not read from disk multiple times.
-
-                let nibName = String(describing: type)
-                let nibBundle = Bundle(for: type)
-                let nibRegistration = NIBRegistration(nibName: nibName, bundle: nibBundle, reuseIdentifier: section.cell.reuseIdentifier)
-
-                guard !nibRegistrations.contains(nibRegistration) else { break }
-
-                let nib = UINib(nibName: nibName, bundle: nibBundle)
-                collectionView.register(nib, forCellWithReuseIdentifier: section.cell.reuseIdentifier)
-                nibRegistrations.insert(nibRegistration)
-            case let .fromClass(type):
-                collectionView.register(type, forCellWithReuseIdentifier: section.cell.reuseIdentifier)
-            case .fromStoryboard:
-                break
->>>>>>> 88be0ebf
             }
 
             [elementsProvider.header, elementsProvider.footer].compactMap { $0 }.forEach {
