import Composed
import UIKit

/// A `UICollectionView` supports different elementKind's for supplementary view, this provides a solution
/// A collection view can provide headers and footers via custom elementKind's or it using built-in definitions, this provides a solution for specifying which option to use
public enum CollectionElementKind {
    /// Either `elementKindSectionHeader` or `elementKindSectionFooter` will be used
    case automatic
    /// The custom `kind` value will be used
    case custom(kind: String)

    internal var rawValue: String {
        switch self {
        case .automatic: return "automatic"
        case let .custom(kind): return kind
        }
    }
}

/// Defines an element used by a `CollectionSection` to provide configurations for a cell, header and/or footer.
@MainActor
public protocol CollectionElement {
    /// The method to use for registering and dequeueing a view for this element
    var dequeueMethod: AnyDequeueMethod { get }

    /// A closure that will be called whenever the elements view needs to be configured
    var configure: @MainActor (UICollectionReusableView, Int, Section) -> Void { get }

    /// The reuseIdentifier to use for this element
    var reuseIdentifier: String { get }

    /// A closure that will be called before the elements view is appeared
    var willAppear: (@MainActor (UICollectionReusableView, Int, Section) -> Void)? { get }

    /// A closure that will be called after the elements view has disappeared
<<<<<<< HEAD
    var didDisappear: (@MainActor (UICollectionReusableView, Int, Section) -> Void)? { get }

}

extension CollectionElement {
    public var willAppear: (@MainActor (UICollectionReusableView, Int, Section) -> Void)? { nil }
    public var didDisappear: (@MainActor (UICollectionReusableView, Int, Section) -> Void)? { nil }
}

/// Defines a cell element to be used by a `CollectionSection` to provide a configuration for a cell
@MainActor
open class CollectionCellElement: CollectionElement {

    public let dequeueMethod: AnyDequeueMethod
    public let configure: @MainActor (UICollectionReusableView, Int, Section) -> Void
    public let reuseIdentifier: String

    /// The closure that will be called before the elements view appears
    public let willAppear: (@MainActor (UICollectionReusableView, Int, Section) -> Void)?
    /// The closure that will be called after the elements view disappears
    public let didDisappear: (@MainActor (UICollectionReusableView, Int, Section) -> Void)?

    /// Makes a new element for representing a cell
    /// - Parameters:
    ///   - section: The section where this element's cell will be shown in
    ///   - dequeueMethod: The method to use for registering and dequeueing a cell for this element
    ///   - reuseIdentifier: The reuseIdentifier to use for this element
    ///   - configure: A closure that will be called whenever the elements view needs to be configured
    public init<Section, View: UICollectionViewCell>(section: Section,
                         dequeueMethod: DequeueMethod<View>,
                         reuseIdentifier: String? = nil,
                         configure: @MainActor @escaping (View, Int, Section) -> Void)
    where Section: Composed.Section {
        self.reuseIdentifier = reuseIdentifier ?? View.reuseIdentifier
        self.dequeueMethod = dequeueMethod.erasedAsAnyDequeueMethod

        // swiftlint:disable force_cast

        self.configure = { @MainActor view, index, section in
            configure(view as! View, index, section as! Section)
        }

        willAppear = nil
        didDisappear = nil
    }

    /// Makes a new element for representing a cell
    /// - Parameters:
    ///   - section: The section where this element's cell will be shown in
    ///   - dequeueMethod: The method to use for registering and dequeueing a cell for this element
    ///   - reuseIdentifier: The reuseIdentifier to use for this element
    ///   - configure: A closure that will be called whenever the elements view needs to be configured
    public init<Section, View: UICollectionViewCell>(
        section: Section,
        dequeueMethod: AnyDequeueMethod,
        reuseIdentifier: String? = nil,
        configure: @MainActor @escaping (View, Int, Section) -> Void
    ) where Section: Composed.Section {
        self.reuseIdentifier = reuseIdentifier ?? View.reuseIdentifier
        self.dequeueMethod = dequeueMethod

        // swiftlint:disable force_cast

        self.configure = { @MainActor view, index, section in
            configure(view as! View, index, section as! Section)
        }

        willAppear = nil
        didDisappear = nil
    }

    /// Makes a new element for representing a cell
    /// - Parameters:
    ///   - section: The section where this element's cell will be shown in
    ///   - dequeueMethod: The method to use for registering and dequeueing a cell for this element
    ///   - reuseIdentifier: The reuseIdentifier to use for this element
    ///   - configure: A closure that will be called whenever the elements view needs to be configured
    ///   - willAppear: A closure that will be called before the elements view appears
    ///   - didDisappear: A closure that will be called after the elements view disappears
    public init<Section, View: UICollectionViewCell>(
        section: Section,
        dequeueMethod: DequeueMethod<View>,
        reuseIdentifier: String? = nil,
        configure: @MainActor @escaping (View, Int, Section) -> Void,
        willAppear: (@MainActor (View, Int, Section) -> Void)? = nil,
        didDisappear: (@MainActor (View, Int, Section) -> Void)? = nil
    ) where Section: Composed.Section {
        self.reuseIdentifier = reuseIdentifier ?? View.reuseIdentifier
        self.dequeueMethod = dequeueMethod.erasedAsAnyDequeueMethod

        // swiftlint:disable force_cast

        self.configure = { @MainActor view, index, section in
            configure(view as! View, index, section as! Section)
        }

        self.willAppear = { @MainActor view, index, section in
            willAppear?(view as! View, index, section as! Section)
        }

        self.didDisappear = { @MainActor view, index, section in
            didDisappear?(view as! View, index, section as! Section)
        }
    }

    /// Makes a new element for representing a cell
    /// - Parameters:
    ///   - section: The section where this element's cell will be shown in
    ///   - dequeueMethod: The method to use for registering and dequeueing a cell for this element
    ///   - reuseIdentifier: The reuseIdentifier to use for this element
    ///   - configure: A closure that will be called whenever the elements view needs to be configured
    ///   - willAppear: A closure that will be called before the elements view appears
    ///   - didDisappear: A closure that will be called after the elements view disappears
    public init<Section, View: UICollectionViewCell>(
        section: Section,
        dequeueMethod: AnyDequeueMethod,
        reuseIdentifier: String? = nil,
        configure: @MainActor @escaping (View, Int, Section) -> Void,
        willAppear: (@MainActor (View, Int, Section) -> Void)? = nil,
        didDisappear: (@MainActor (View, Int, Section) -> Void)? = nil
    ) where Section: Composed.Section {
        self.reuseIdentifier = reuseIdentifier ?? View.reuseIdentifier
        self.dequeueMethod = dequeueMethod

        // swiftlint:disable force_cast

        self.configure = { @MainActor view, index, section in
            configure(view as! View, index, section as! Section)
        }

        self.willAppear = { @MainActor view, index, section in
            willAppear?(view as! View, index, section as! Section)
        }

        self.didDisappear = { @MainActor view, index, section in
            didDisappear?(view as! View, index, section as! Section)
        }
    }

    /// Makes a new element for representing a cell
    /// - Parameters:
    ///   - dequeueMethod: The method to use for registering and dequeueing a cell for this element
    ///   - reuseIdentifier: The reuseIdentifier to use for this element
    ///   - configure: A closure that will be called whenever the elements view needs to be configured
    ///   - willAppear: A closure that will be called before the elements view appears
    ///   - didDisappear: A closure that will be called after the elements view disappears
    public init<View: UICollectionViewCell>(
        dequeueMethod: AnyDequeueMethod,
        reuseIdentifier: String? = nil,
        configure: @MainActor @escaping (View, Int) -> Void,
        willAppear: (@MainActor (View, Int) -> Void)? = nil,
        didDisappear: (@MainActor (View, Int) -> Void)? = nil
    ) {
        self.reuseIdentifier = reuseIdentifier ?? View.reuseIdentifier
        self.dequeueMethod = dequeueMethod

        // swiftlint:disable force_cast

        self.configure = { @MainActor view, index, _ in
            configure(view as! View, index)
        }

        self.willAppear = { @MainActor view, index, _ in
            willAppear?(view as! View, index)
        }

        // TODO: Fix a memory leak that occurs here? It appears to only be caused when `FlattenedCollectionCellElement` is used.
        self.didDisappear = { @MainActor view, index, _ in
            didDisappear?(view as! View, index)
        }
    }
}

/// Defines a supplementary element to be used by a `CollectionSection` to provide a configuration for a supplementary view
public final class CollectionSupplementaryElement: CollectionElement {
    public let dequeueMethod: AnyDequeueMethod
    public let configure: @MainActor (UICollectionReusableView, Int, Section) -> Void
    public let reuseIdentifier: String

    /// The `elementKind` this element represents
    public let kind: CollectionElementKind

    /// A closure that will be called before the elements view is appeared
    public let willAppear: (@MainActor (UICollectionReusableView, Int, Section) -> Void)?
    /// A closure that will be called after the elements view has disappeared
    public let didDisappear: (@MainActor (UICollectionReusableView, Int, Section) -> Void)?

    /// Makes a new element for representing a supplementary view
    /// - Parameters:
    ///   - section: The section where this element's view will be shown in
    ///   - dequeueMethod: The method to use for registering and dequeueing a view for this element
    ///   - reuseIdentifier: The reuseIdentifier to use for this element
    ///   - kind: The `elementKind` this element represents
    ///   - configure: A closure that will be called whenever the elements view needs to be configured
    public init<Section, View: UICollectionReusableView>(
        section: Section,
        dequeueMethod: DequeueMethod<View>,
        reuseIdentifier: String? = nil,
        kind: CollectionElementKind = .automatic,
        configure: @MainActor @escaping (_ view: View, _ sectionIndex: Int, _ section: Section) -> Void
    ) where Section: Composed.Section {
        self.kind = kind
        self.reuseIdentifier = reuseIdentifier ?? View.reuseIdentifier
        self.dequeueMethod = dequeueMethod.erasedAsAnyDequeueMethod

        self.configure = { @MainActor view, index, section in
            // swiftlint:disable force_cast
            configure(view as! View, index, section as! Section)
        }

        willAppear = nil
        didDisappear = nil
    }

    /// Makes a new element for representing a supplementary view
    /// - Parameters:
    ///   - section: The section where this element's view will be shown in
    ///   - dequeueMethod: The method to use for registering and dequeueing a view for this element
    ///   - reuseIdentifier: The reuseIdentifier to use for this element
    ///   - kind: The `elementKind` this element represents
    ///   - configure: A closure that will be called whenever the elements view needs to be configured
    public init<Section, View: UICollectionReusableView>(
        section: Section,
        dequeueMethod: AnyDequeueMethod,
        reuseIdentifier: String? = nil,
        kind: CollectionElementKind = .automatic,
        configure: @MainActor @escaping (_ view: View, _ sectionIndex: Int, _ section: Section) -> Void
    ) where Section: Composed.Section {
        self.kind = kind
        self.reuseIdentifier = reuseIdentifier ?? View.reuseIdentifier
        self.dequeueMethod = dequeueMethod

        self.configure = { @MainActor view, index, section in
            // swiftlint:disable force_cast
            configure(view as! View, index, section as! Section)
        }

        willAppear = nil
        didDisappear = nil
    }

    /// Makes a new element for representing a supplementary view
    /// - Parameters:
    ///   - section: The section where this element's view will be shown in
    ///   - dequeueMethod: The method to use for registering and dequeueing a view for this element
    ///   - reuseIdentifier: The reuseIdentifier to use for this element
    ///   - kind: The `elementKind` this element represents
    ///   - configure: A closure that will be called whenever the elements view needs to be configured
    ///   - willAppear: A closure that will be called before the elements view appears
    ///   - didDisappear: A closure that will be called after the elements view disappears
    public init<Section, View: UICollectionReusableView>(
        section: Section,
        dequeueMethod: DequeueMethod<View>,
        reuseIdentifier: String? = nil,
        kind: CollectionElementKind = .automatic,
        configure: @MainActor @escaping (View, Int, Section) -> Void,
        willAppear: (@MainActor (View, Int, Section) -> Void)? = nil,
        didDisappear: (@MainActor (View, Int, Section) -> Void)? = nil
    ) where Section: Composed.Section {
        self.kind = kind
        self.reuseIdentifier = reuseIdentifier ?? View.reuseIdentifier
        self.dequeueMethod = dequeueMethod.erasedAsAnyDequeueMethod

        // swiftlint:disable force_cast

        self.configure = { @MainActor view, index, section in
            configure(view as! View, index, section as! Section)
        }

        self.willAppear = { @MainActor view, index, section in
            willAppear?(view as! View, index, section as! Section)
        }

        self.didDisappear = { @MainActor view, index, section in
            didDisappear?(view as! View, index, section as! Section)
        }
    }

    /// Makes a new element for representing a supplementary view
    /// - Parameters:
    ///   - section: The section where this element's view will be shown in
    ///   - dequeueMethod: The method to use for registering and dequeueing a view for this element
    ///   - reuseIdentifier: The reuseIdentifier to use for this element
    ///   - kind: The `elementKind` this element represents
    ///   - configure: A closure that will be called whenever the elements view needs to be configured
    ///   - willAppear: A closure that will be called before the elements view appears
    ///   - didDisappear: A closure that will be called after the elements view disappears
    public init<View: UICollectionReusableView>(
        dequeueMethod: DequeueMethod<View>,
        reuseIdentifier: String? = nil,
        kind: CollectionElementKind = .automatic,
        configure: @MainActor @escaping (View, Int) -> Void,
        willAppear: (@MainActor (View, Int) -> Void)? = nil,
        didDisappear: (@MainActor (View, Int) -> Void)? = nil
    ) {
        self.kind = kind
        self.reuseIdentifier = reuseIdentifier ?? View.reuseIdentifier
        self.dequeueMethod = dequeueMethod.erasedAsAnyDequeueMethod

        // swiftlint:disable force_cast

        self.configure = { @MainActor view, index, _ in
            configure(view as! View, index)
        }

        self.willAppear = { @MainActor view, index, _ in
            willAppear?(view as! View, index)
        }

        self.didDisappear = { @MainActor view, index, _ in
            didDisappear?(view as! View, index)
        }
    }
=======
    var didDisappear: ((UICollectionReusableView, Int, Section) -> Void)? { get }
}

extension CollectionElement {
    public var willAppear: ((UICollectionReusableView, Int, Section) -> Void)? { nil }
    public var didDisappear: ((UICollectionReusableView, Int, Section) -> Void)? { nil }
>>>>>>> 9771717a
}<|MERGE_RESOLUTION|>--- conflicted
+++ resolved
@@ -33,7 +33,6 @@
     var willAppear: (@MainActor (UICollectionReusableView, Int, Section) -> Void)? { get }
 
     /// A closure that will be called after the elements view has disappeared
-<<<<<<< HEAD
     var didDisappear: (@MainActor (UICollectionReusableView, Int, Section) -> Void)? { get }
 
 }
@@ -41,318 +40,4 @@
 extension CollectionElement {
     public var willAppear: (@MainActor (UICollectionReusableView, Int, Section) -> Void)? { nil }
     public var didDisappear: (@MainActor (UICollectionReusableView, Int, Section) -> Void)? { nil }
-}
-
-/// Defines a cell element to be used by a `CollectionSection` to provide a configuration for a cell
-@MainActor
-open class CollectionCellElement: CollectionElement {
-
-    public let dequeueMethod: AnyDequeueMethod
-    public let configure: @MainActor (UICollectionReusableView, Int, Section) -> Void
-    public let reuseIdentifier: String
-
-    /// The closure that will be called before the elements view appears
-    public let willAppear: (@MainActor (UICollectionReusableView, Int, Section) -> Void)?
-    /// The closure that will be called after the elements view disappears
-    public let didDisappear: (@MainActor (UICollectionReusableView, Int, Section) -> Void)?
-
-    /// Makes a new element for representing a cell
-    /// - Parameters:
-    ///   - section: The section where this element's cell will be shown in
-    ///   - dequeueMethod: The method to use for registering and dequeueing a cell for this element
-    ///   - reuseIdentifier: The reuseIdentifier to use for this element
-    ///   - configure: A closure that will be called whenever the elements view needs to be configured
-    public init<Section, View: UICollectionViewCell>(section: Section,
-                         dequeueMethod: DequeueMethod<View>,
-                         reuseIdentifier: String? = nil,
-                         configure: @MainActor @escaping (View, Int, Section) -> Void)
-    where Section: Composed.Section {
-        self.reuseIdentifier = reuseIdentifier ?? View.reuseIdentifier
-        self.dequeueMethod = dequeueMethod.erasedAsAnyDequeueMethod
-
-        // swiftlint:disable force_cast
-
-        self.configure = { @MainActor view, index, section in
-            configure(view as! View, index, section as! Section)
-        }
-
-        willAppear = nil
-        didDisappear = nil
-    }
-
-    /// Makes a new element for representing a cell
-    /// - Parameters:
-    ///   - section: The section where this element's cell will be shown in
-    ///   - dequeueMethod: The method to use for registering and dequeueing a cell for this element
-    ///   - reuseIdentifier: The reuseIdentifier to use for this element
-    ///   - configure: A closure that will be called whenever the elements view needs to be configured
-    public init<Section, View: UICollectionViewCell>(
-        section: Section,
-        dequeueMethod: AnyDequeueMethod,
-        reuseIdentifier: String? = nil,
-        configure: @MainActor @escaping (View, Int, Section) -> Void
-    ) where Section: Composed.Section {
-        self.reuseIdentifier = reuseIdentifier ?? View.reuseIdentifier
-        self.dequeueMethod = dequeueMethod
-
-        // swiftlint:disable force_cast
-
-        self.configure = { @MainActor view, index, section in
-            configure(view as! View, index, section as! Section)
-        }
-
-        willAppear = nil
-        didDisappear = nil
-    }
-
-    /// Makes a new element for representing a cell
-    /// - Parameters:
-    ///   - section: The section where this element's cell will be shown in
-    ///   - dequeueMethod: The method to use for registering and dequeueing a cell for this element
-    ///   - reuseIdentifier: The reuseIdentifier to use for this element
-    ///   - configure: A closure that will be called whenever the elements view needs to be configured
-    ///   - willAppear: A closure that will be called before the elements view appears
-    ///   - didDisappear: A closure that will be called after the elements view disappears
-    public init<Section, View: UICollectionViewCell>(
-        section: Section,
-        dequeueMethod: DequeueMethod<View>,
-        reuseIdentifier: String? = nil,
-        configure: @MainActor @escaping (View, Int, Section) -> Void,
-        willAppear: (@MainActor (View, Int, Section) -> Void)? = nil,
-        didDisappear: (@MainActor (View, Int, Section) -> Void)? = nil
-    ) where Section: Composed.Section {
-        self.reuseIdentifier = reuseIdentifier ?? View.reuseIdentifier
-        self.dequeueMethod = dequeueMethod.erasedAsAnyDequeueMethod
-
-        // swiftlint:disable force_cast
-
-        self.configure = { @MainActor view, index, section in
-            configure(view as! View, index, section as! Section)
-        }
-
-        self.willAppear = { @MainActor view, index, section in
-            willAppear?(view as! View, index, section as! Section)
-        }
-
-        self.didDisappear = { @MainActor view, index, section in
-            didDisappear?(view as! View, index, section as! Section)
-        }
-    }
-
-    /// Makes a new element for representing a cell
-    /// - Parameters:
-    ///   - section: The section where this element's cell will be shown in
-    ///   - dequeueMethod: The method to use for registering and dequeueing a cell for this element
-    ///   - reuseIdentifier: The reuseIdentifier to use for this element
-    ///   - configure: A closure that will be called whenever the elements view needs to be configured
-    ///   - willAppear: A closure that will be called before the elements view appears
-    ///   - didDisappear: A closure that will be called after the elements view disappears
-    public init<Section, View: UICollectionViewCell>(
-        section: Section,
-        dequeueMethod: AnyDequeueMethod,
-        reuseIdentifier: String? = nil,
-        configure: @MainActor @escaping (View, Int, Section) -> Void,
-        willAppear: (@MainActor (View, Int, Section) -> Void)? = nil,
-        didDisappear: (@MainActor (View, Int, Section) -> Void)? = nil
-    ) where Section: Composed.Section {
-        self.reuseIdentifier = reuseIdentifier ?? View.reuseIdentifier
-        self.dequeueMethod = dequeueMethod
-
-        // swiftlint:disable force_cast
-
-        self.configure = { @MainActor view, index, section in
-            configure(view as! View, index, section as! Section)
-        }
-
-        self.willAppear = { @MainActor view, index, section in
-            willAppear?(view as! View, index, section as! Section)
-        }
-
-        self.didDisappear = { @MainActor view, index, section in
-            didDisappear?(view as! View, index, section as! Section)
-        }
-    }
-
-    /// Makes a new element for representing a cell
-    /// - Parameters:
-    ///   - dequeueMethod: The method to use for registering and dequeueing a cell for this element
-    ///   - reuseIdentifier: The reuseIdentifier to use for this element
-    ///   - configure: A closure that will be called whenever the elements view needs to be configured
-    ///   - willAppear: A closure that will be called before the elements view appears
-    ///   - didDisappear: A closure that will be called after the elements view disappears
-    public init<View: UICollectionViewCell>(
-        dequeueMethod: AnyDequeueMethod,
-        reuseIdentifier: String? = nil,
-        configure: @MainActor @escaping (View, Int) -> Void,
-        willAppear: (@MainActor (View, Int) -> Void)? = nil,
-        didDisappear: (@MainActor (View, Int) -> Void)? = nil
-    ) {
-        self.reuseIdentifier = reuseIdentifier ?? View.reuseIdentifier
-        self.dequeueMethod = dequeueMethod
-
-        // swiftlint:disable force_cast
-
-        self.configure = { @MainActor view, index, _ in
-            configure(view as! View, index)
-        }
-
-        self.willAppear = { @MainActor view, index, _ in
-            willAppear?(view as! View, index)
-        }
-
-        // TODO: Fix a memory leak that occurs here? It appears to only be caused when `FlattenedCollectionCellElement` is used.
-        self.didDisappear = { @MainActor view, index, _ in
-            didDisappear?(view as! View, index)
-        }
-    }
-}
-
-/// Defines a supplementary element to be used by a `CollectionSection` to provide a configuration for a supplementary view
-public final class CollectionSupplementaryElement: CollectionElement {
-    public let dequeueMethod: AnyDequeueMethod
-    public let configure: @MainActor (UICollectionReusableView, Int, Section) -> Void
-    public let reuseIdentifier: String
-
-    /// The `elementKind` this element represents
-    public let kind: CollectionElementKind
-
-    /// A closure that will be called before the elements view is appeared
-    public let willAppear: (@MainActor (UICollectionReusableView, Int, Section) -> Void)?
-    /// A closure that will be called after the elements view has disappeared
-    public let didDisappear: (@MainActor (UICollectionReusableView, Int, Section) -> Void)?
-
-    /// Makes a new element for representing a supplementary view
-    /// - Parameters:
-    ///   - section: The section where this element's view will be shown in
-    ///   - dequeueMethod: The method to use for registering and dequeueing a view for this element
-    ///   - reuseIdentifier: The reuseIdentifier to use for this element
-    ///   - kind: The `elementKind` this element represents
-    ///   - configure: A closure that will be called whenever the elements view needs to be configured
-    public init<Section, View: UICollectionReusableView>(
-        section: Section,
-        dequeueMethod: DequeueMethod<View>,
-        reuseIdentifier: String? = nil,
-        kind: CollectionElementKind = .automatic,
-        configure: @MainActor @escaping (_ view: View, _ sectionIndex: Int, _ section: Section) -> Void
-    ) where Section: Composed.Section {
-        self.kind = kind
-        self.reuseIdentifier = reuseIdentifier ?? View.reuseIdentifier
-        self.dequeueMethod = dequeueMethod.erasedAsAnyDequeueMethod
-
-        self.configure = { @MainActor view, index, section in
-            // swiftlint:disable force_cast
-            configure(view as! View, index, section as! Section)
-        }
-
-        willAppear = nil
-        didDisappear = nil
-    }
-
-    /// Makes a new element for representing a supplementary view
-    /// - Parameters:
-    ///   - section: The section where this element's view will be shown in
-    ///   - dequeueMethod: The method to use for registering and dequeueing a view for this element
-    ///   - reuseIdentifier: The reuseIdentifier to use for this element
-    ///   - kind: The `elementKind` this element represents
-    ///   - configure: A closure that will be called whenever the elements view needs to be configured
-    public init<Section, View: UICollectionReusableView>(
-        section: Section,
-        dequeueMethod: AnyDequeueMethod,
-        reuseIdentifier: String? = nil,
-        kind: CollectionElementKind = .automatic,
-        configure: @MainActor @escaping (_ view: View, _ sectionIndex: Int, _ section: Section) -> Void
-    ) where Section: Composed.Section {
-        self.kind = kind
-        self.reuseIdentifier = reuseIdentifier ?? View.reuseIdentifier
-        self.dequeueMethod = dequeueMethod
-
-        self.configure = { @MainActor view, index, section in
-            // swiftlint:disable force_cast
-            configure(view as! View, index, section as! Section)
-        }
-
-        willAppear = nil
-        didDisappear = nil
-    }
-
-    /// Makes a new element for representing a supplementary view
-    /// - Parameters:
-    ///   - section: The section where this element's view will be shown in
-    ///   - dequeueMethod: The method to use for registering and dequeueing a view for this element
-    ///   - reuseIdentifier: The reuseIdentifier to use for this element
-    ///   - kind: The `elementKind` this element represents
-    ///   - configure: A closure that will be called whenever the elements view needs to be configured
-    ///   - willAppear: A closure that will be called before the elements view appears
-    ///   - didDisappear: A closure that will be called after the elements view disappears
-    public init<Section, View: UICollectionReusableView>(
-        section: Section,
-        dequeueMethod: DequeueMethod<View>,
-        reuseIdentifier: String? = nil,
-        kind: CollectionElementKind = .automatic,
-        configure: @MainActor @escaping (View, Int, Section) -> Void,
-        willAppear: (@MainActor (View, Int, Section) -> Void)? = nil,
-        didDisappear: (@MainActor (View, Int, Section) -> Void)? = nil
-    ) where Section: Composed.Section {
-        self.kind = kind
-        self.reuseIdentifier = reuseIdentifier ?? View.reuseIdentifier
-        self.dequeueMethod = dequeueMethod.erasedAsAnyDequeueMethod
-
-        // swiftlint:disable force_cast
-
-        self.configure = { @MainActor view, index, section in
-            configure(view as! View, index, section as! Section)
-        }
-
-        self.willAppear = { @MainActor view, index, section in
-            willAppear?(view as! View, index, section as! Section)
-        }
-
-        self.didDisappear = { @MainActor view, index, section in
-            didDisappear?(view as! View, index, section as! Section)
-        }
-    }
-
-    /// Makes a new element for representing a supplementary view
-    /// - Parameters:
-    ///   - section: The section where this element's view will be shown in
-    ///   - dequeueMethod: The method to use for registering and dequeueing a view for this element
-    ///   - reuseIdentifier: The reuseIdentifier to use for this element
-    ///   - kind: The `elementKind` this element represents
-    ///   - configure: A closure that will be called whenever the elements view needs to be configured
-    ///   - willAppear: A closure that will be called before the elements view appears
-    ///   - didDisappear: A closure that will be called after the elements view disappears
-    public init<View: UICollectionReusableView>(
-        dequeueMethod: DequeueMethod<View>,
-        reuseIdentifier: String? = nil,
-        kind: CollectionElementKind = .automatic,
-        configure: @MainActor @escaping (View, Int) -> Void,
-        willAppear: (@MainActor (View, Int) -> Void)? = nil,
-        didDisappear: (@MainActor (View, Int) -> Void)? = nil
-    ) {
-        self.kind = kind
-        self.reuseIdentifier = reuseIdentifier ?? View.reuseIdentifier
-        self.dequeueMethod = dequeueMethod.erasedAsAnyDequeueMethod
-
-        // swiftlint:disable force_cast
-
-        self.configure = { @MainActor view, index, _ in
-            configure(view as! View, index)
-        }
-
-        self.willAppear = { @MainActor view, index, _ in
-            willAppear?(view as! View, index)
-        }
-
-        self.didDisappear = { @MainActor view, index, _ in
-            didDisappear?(view as! View, index)
-        }
-    }
-=======
-    var didDisappear: ((UICollectionReusableView, Int, Section) -> Void)? { get }
-}
-
-extension CollectionElement {
-    public var willAppear: ((UICollectionReusableView, Int, Section) -> Void)? { nil }
-    public var didDisappear: ((UICollectionReusableView, Int, Section) -> Void)? { nil }
->>>>>>> 9771717a
 }