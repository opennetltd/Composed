import Foundation
import Quick
import Nimble

@testable import Composed

final class SectionProviderMapping_Spec: QuickSpec {

    override func spec() {
        describe("SectionProviderMapping") {
            context("with a composed section provider") {
                var global: ComposedSectionProvider!
                var mapper: SectionProviderMapping!
                var delegate: MockSectionProviderMappingDelegate!

                beforeEach {
                    global = ComposedSectionProvider()
                    mapper = SectionProviderMapping(provider: global)
                    delegate = MockSectionProviderMappingDelegate()
                    mapper.delegate = delegate
                }

                it("should become the delegate of the section provider") {
                    expect(global.updateDelegate) === mapper
                }

                context("when a child section has been added to the global provider") {
                    var child: Section!

                    beforeEach {
                        child = ArraySection<String>()
                        global.append(child)
                    }

                    it("should call the SectionProviderMapping(_:didInsertSections:) delegate function") {
                        expect(delegate.didInsertSections).toNot(beNil())
                    }

                    it("should notify the delegate of the inserted section") {
                        expect(delegate.didInsertSections!.sections) == IndexSet(integer: 0)
                    }
                }

                context("with a composed section provider that contains 2 child sections") {
                    var level1EmbeddedSectionProvider: ComposedSectionProvider!
                    var level1Section1: Section!
                    var level1Section2: Section!

                    beforeEach {
                        level1EmbeddedSectionProvider = ComposedSectionProvider()
                        level1Section1 = ArraySection<String>()
                        level1Section2 = ArraySection<String>()
                        level1EmbeddedSectionProvider.append(level1Section1)
                        level1EmbeddedSectionProvider.append(level1Section2)

                        global.append(level1EmbeddedSectionProvider)
                    }

                    it("should return 2 sections") {
                        expect(mapper.numberOfSections) == 2
                    }

                    context("and a composed section provider with 3 sections") {
                        var level2EmbeddedSectionProvider: ComposedSectionProvider!
                        var level2Section1: Section!
                        var level2Section2: Section!
                        var level2Section3: Section!

                        beforeEach {
                            level2EmbeddedSectionProvider = ComposedSectionProvider()
                            level2Section1 = ArraySection<String>()
                            level2Section2 = ArraySection<String>()
                            level2Section3 = ArraySection<String>()
                            level2EmbeddedSectionProvider.append(level2Section1)
                            level2EmbeddedSectionProvider.append(level2Section2)
                            level2EmbeddedSectionProvider.append(level2Section3)

                            level1EmbeddedSectionProvider.append(level2EmbeddedSectionProvider)
                        }

                        it("should return 5 sections") {
                            expect(mapper.numberOfSections) == 5
                        }

                        it("should return a section offset of 2 for the composed section provider") {
                            expect(mapper.sectionOffset(of: level2EmbeddedSectionProvider)) == 2
                        }

                        it("should notify the delegate of the inserted sections") {
                            expect(delegate.didInsertSections!.sections) == IndexSet(2...4)
                        }
                    }
                }

                context("with embedded composed providers") {
                    var level1EmbeddedSectionProvider: ComposedSectionProvider!
                    var level2EmbeddedSectionProvider: ComposedSectionProvider!

                    beforeEach {
                        level1EmbeddedSectionProvider = ComposedSectionProvider()
                        level2EmbeddedSectionProvider = ComposedSectionProvider()
                        level1EmbeddedSectionProvider.append(level2EmbeddedSectionProvider)
                        global.append(level1EmbeddedSectionProvider)
                    }
                }
            }
        }
    }

}

final class MockSectionProviderMappingDelegate: SectionProviderMappingDelegate {
    var didInsertSections: (mapping: SectionProviderMapping, sections: IndexSet)?
    var didInsertElements: (section: SectionProviderMapping, indexPaths: [IndexPath])?

    var didRemoveSections: (mapping: SectionProviderMapping, sections: IndexSet)?
    var didRemoveElements: (section: SectionProviderMapping, indexPaths: [IndexPath])?

    var didUpdateElements: (section: SectionProviderMapping, indexPaths: [IndexPath])?

    var didMoveElements: (mapping: SectionProviderMapping, moves: [(IndexPath, IndexPath)])?

    var didUpdate: SectionProviderMapping?

    func mappingDidReload(_ mapping: SectionProviderMapping) { }
    func mappingWillBeginUpdating(_ mapping: SectionProviderMapping) { }

    func mappingDidUpdate(_ mapping: SectionProviderMapping) {
        didUpdate = mapping
    }

    func mapping(_ mapping: SectionProviderMapping, didInsertSections sections: IndexSet) {
        didInsertSections = (mapping, sections)
    }

    func mapping(_ mapping: SectionProviderMapping, didInsertElementsAt indexPaths: [IndexPath]) {
        didInsertElements = (mapping, indexPaths)
    }

    func mapping(_ mapping: SectionProviderMapping, didRemoveSections sections: IndexSet) {
        didRemoveSections = (mapping, sections)
    }

    func mapping(_ mapping: SectionProviderMapping, didRemoveElementsAt indexPaths: [IndexPath]) {
        didRemoveElements = (mapping, indexPaths)
    }

    func mapping(_ mapping: SectionProviderMapping, didUpdateSections sections: IndexSet) { }

    func mapping(_ mapping: SectionProviderMapping, didUpdateElementsAt indexPaths: [IndexPath]) {
        didUpdateElements = (mapping, indexPaths)
    }

    func mapping(_ mapping: SectionProviderMapping, didMoveElementsAt moves: [(IndexPath, IndexPath)]) {
        didMoveElements = (mapping, moves)
    }

    func mapping(_ mapping: SectionProviderMapping, selectedIndexesIn section: Int) -> [Int] {
        return []
    }

    func mapping(_ mapping: SectionProviderMapping, select indexPath: IndexPath) { }
    func mapping(_ mapping: SectionProviderMapping, deselect indexPath: IndexPath) { }

    func mappingDidEndUpdating(_ mapping: SectionProviderMapping) {}
    func mappingDidInvalidate(_ mapping: SectionProviderMapping) {}
    func mapping(_ mapping: SectionProviderMapping, move sourceIndexPath: IndexPath, to destinationIndexPath: IndexPath) {}

    func mappingDidInvalidateHeader(at sectionIndex: Int) {}
<<<<<<< HEAD
=======
    func mappingDidInvalidateFooter(at sectionIndex: Int) {}
>>>>>>> 75df0f03
}<|MERGE_RESOLUTION|>--- conflicted
+++ resolved
@@ -167,8 +167,5 @@
     func mapping(_ mapping: SectionProviderMapping, move sourceIndexPath: IndexPath, to destinationIndexPath: IndexPath) {}
 
     func mappingDidInvalidateHeader(at sectionIndex: Int) {}
-<<<<<<< HEAD
-=======
     func mappingDidInvalidateFooter(at sectionIndex: Int) {}
->>>>>>> 75df0f03
 }